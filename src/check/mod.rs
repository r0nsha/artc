mod attrs;
mod const_fold;
mod entry;
mod env;
mod lvalue_access;
mod pattern;
pub mod symbols;
mod top_level;

use self::pattern::get_qualified_name;
use crate::{
    ast::{self, pattern::Pattern},
    common::{
        builtin::{BUILTIN_FIELD_DATA, BUILTIN_FIELD_LEN},
        target::TargetMetrics,
    },
    error::{
        diagnostic::{Diagnostic, Label},
        DiagnosticResult, SyntaxError, TypeError,
    },
    hir::{
        self,
        attrs::AttrKind,
        const_value::{ConstArray, ConstElement, ConstExternVariable, ConstFunction, ConstValue},
    },
    infer::{
        cast::{can_cast_type, try_cast_const_value},
        coerce::{OrCoerce, OrCoerceIntoTy},
        display::{DisplayType, OrReportErr},
        normalize::Normalize,
        substitute::substitute,
        type_ctx::TypeCtx,
        unify::{occurs, UnifyType, UnifyTypeErr},
    },
    interp::interp::Interp,
    span::Span,
    types::{
        align_of::AlignOf, is_sized::IsSized, size_of::SizeOf, FunctionType, FunctionTypeKind, FunctionTypeParam,
        FunctionTypeVarargs, InferType, PartialStructType, StructType, StructTypeField, StructTypeKind, Type, TypeId,
    },
    workspace::{
        BindingId, BindingInfo, BindingInfoFlags, BindingInfoKind, ModuleId, PartialBindingInfo, ScopeLevel, Workspace,
    },
};
use env::{Env, Scope, ScopeKind};
use indexmap::{indexmap, IndexMap};
use std::{
    collections::{HashMap, HashSet},
    iter::repeat_with,
};
use top_level::CallerInfo;
use ustr::{ustr, Ustr, UstrMap, UstrSet};

pub type CheckData = (hir::Cache, TypeCtx);

pub fn check(workspace: &mut Workspace, module: Vec<ast::Module>) -> CheckData {
    let mut sess = CheckSess::new(workspace, &module);

    if let Err(diag) = sess.start() {
        sess.workspace.diagnostics.push(diag);
    }

    if sess.workspace.diagnostics.has_errors() {
        return sess.into_data();
    }

    substitute(&mut sess.workspace.diagnostics, &mut sess.tcx, &sess.cache);

    sess.check_entry_point_function_exists();

    sess.into_data()
}

#[derive(Debug)]
pub(super) struct QueuedModule {
    pub(super) module_type: TypeId,
    pub(super) all_complete: bool,
    pub(super) complete_bindings: HashSet<usize>, // Binding index -> Completion status
}

pub(super) struct CheckSess<'s> {
    pub workspace: &'s mut Workspace,
    pub target_metrics: TargetMetrics,

    pub interp: Interp,

    pub tcx: TypeCtx,

    // The ast's being processed
    pub modules: &'s Vec<ast::Module>,

    pub cache: hir::Cache,
    pub queued_modules: HashMap<ModuleId, QueuedModule>,

    // Information that's relevant for the global context
    pub global_scopes: HashMap<ModuleId, Scope>,
    pub builtin_types: UstrMap<BindingId>,

    // Stack of function frames, each ast::Function creates its own frame
    pub function_frames: Vec<FunctionFrame>,

    // Stack of `Self` types
    pub self_types: Vec<TypeId>,

    // The current loop (while/for) depth
    // 0 meaning we are not in a loop, > 1 means we are in a loop
    pub loop_depth: usize,

    pub unique_name_indices: UstrMap<usize>,

    pub in_lvalue_context: bool,
}

#[derive(Debug, Clone, Copy)]
pub struct FunctionFrame {
    return_type: TypeId,
    return_type_span: Span,
    scope_level: ScopeLevel,
}

impl<'s> CheckSess<'s> {
    pub fn new(workspace: &'s mut Workspace, old_asts: &'s Vec<ast::Module>) -> Self {
        let target_metrics = workspace.build_options.target_platform.metrics();
        let interp = Interp::new(workspace.build_options.clone());

        Self {
            workspace,
            target_metrics,
            interp,
            tcx: TypeCtx::default(),
            modules: old_asts,
            cache: hir::Cache::new(),
            queued_modules: HashMap::new(),
            global_scopes: HashMap::new(),
            builtin_types: UstrMap::default(),
            function_frames: vec![],
            self_types: vec![],
            loop_depth: 0,
            unique_name_indices: UstrMap::default(),
            in_lvalue_context: false,
        }
    }

    pub fn start(&mut self) -> DiagnosticResult<()> {
        self.add_builtin_types();

        for module in self.modules.iter() {
            self.check_module(module)?;
        }

        Ok(())
    }

    fn into_data(self) -> CheckData {
        (self.cache, self.tcx)
    }

    pub fn with_function_frame<T, F: FnMut(&mut Self) -> T>(&mut self, frame: FunctionFrame, mut f: F) -> T {
        self.function_frames.push(frame);
        let result = f(self);
        self.function_frames.pop();
        result
    }

    pub fn with_env<T, F: FnMut(&mut Self, Env) -> T>(&mut self, module_id: ModuleId, mut f: F) -> T {
        let module_info = *self.workspace.module_infos.get(module_id).unwrap();
        f(self, Env::new(module_id, module_info))
    }

    pub fn function_frame(&self) -> Option<FunctionFrame> {
        self.function_frames.last().map(|&f| f)
    }

    pub fn extract_const_type(&self, node: &hir::Node) -> DiagnosticResult<TypeId> {
        match node.as_const_value() {
            Some(ConstValue::Type(t)) => Ok(*t),
            _ => Err(TypeError::expected(node.span(), node.ty().display(&self.tcx), "a type")),
        }
    }

    pub fn extract_const_int(&self, node: &hir::Node) -> DiagnosticResult<i64> {
        match node.as_const_value() {
            Some(ConstValue::Int(v)) => Ok(*v),
            _ => Err(TypeError::expected(
                node.span(),
                node.ty().display(&self.tcx),
                "compile-time known integer",
            )),
        }
    }

    fn add_builtin_types(&mut self) {
        let mk = |sess: &mut CheckSess, name: &str, ty: TypeId| {
            let name = ustr(name);

            let partial_binding_info = PartialBindingInfo {
                module_id: Default::default(),
                name,
                visibility: ast::Visibility::Public,
                ty: sess.tcx.bound_maybe_spanned(ty.as_kind().create_type(), None),
                const_value: Some(ConstValue::Type(ty)),
                is_mutable: false,
                kind: BindingInfoKind::Orphan,
                scope_level: ScopeLevel::Global,
                qualified_name: name,
                span: Span::unknown(),
                flags: BindingInfoFlags::BUILTIN_TYPE,
            };

            let id = sess
                .workspace
                .binding_infos
                .insert_with_id(partial_binding_info.into_binding_info());

            sess.builtin_types.insert(name, id);
        };

        mk(self, symbols::SYM_UNIT, self.tcx.common_types.unit);
        mk(self, symbols::SYM_BOOL, self.tcx.common_types.bool);

        mk(self, symbols::SYM_I8, self.tcx.common_types.i8);
        mk(self, symbols::SYM_I16, self.tcx.common_types.i16);
        mk(self, symbols::SYM_I32, self.tcx.common_types.i32);
        mk(self, symbols::SYM_I64, self.tcx.common_types.i64);
        mk(self, symbols::SYM_INT, self.tcx.common_types.int);

        mk(self, symbols::SYM_U8, self.tcx.common_types.u8);
        mk(self, symbols::SYM_U16, self.tcx.common_types.u16);
        mk(self, symbols::SYM_U32, self.tcx.common_types.u32);
        mk(self, symbols::SYM_U64, self.tcx.common_types.u64);
        mk(self, symbols::SYM_UINT, self.tcx.common_types.uint);

        mk(self, symbols::SYM_F16, self.tcx.common_types.f16);
        mk(self, symbols::SYM_F32, self.tcx.common_types.f32);
        mk(self, symbols::SYM_F64, self.tcx.common_types.f64);
        mk(self, symbols::SYM_FLOAT, self.tcx.common_types.float);

        mk(self, symbols::SYM_NEVER, self.tcx.common_types.never);

        mk(self, symbols::SYM_STR, self.tcx.common_types.str);
    }

    pub(super) fn is_lvalue(&self, node: &hir::Node) -> bool {
        match node {
            hir::Node::MemberAccess(_)
            | hir::Node::Id(_)
            | hir::Node::Builtin(hir::Builtin::Deref(_))
            | hir::Node::Builtin(hir::Builtin::Offset(_)) => true,
            _ => false,
        }
    }

    pub(super) fn id_or_const_by_id(&self, id: BindingId, span: Span) -> hir::Node {
        self.id_or_const(self.workspace.binding_infos.get(id).unwrap(), span)
    }

    pub(super) fn id_or_const(&self, binding_info: &BindingInfo, span: Span) -> hir::Node {
        match &binding_info.const_value {
            Some(value @ ConstValue::Type(_)) => hir::Node::Const(hir::Const {
                value: value.clone(),
                ty: binding_info.ty,
                span,
            }),
            Some(value) if !self.in_lvalue_context => hir::Node::Const(hir::Const {
                value: value.clone(),
                ty: binding_info.ty,
                span,
            }),
            _ => hir::Node::Id(hir::Id {
                id: binding_info.id,
                ty: binding_info.ty,
                span,
            }),
        }
    }

    fn generate_name(&mut self, prefix: impl Into<Ustr>) -> Ustr {
        let prefix = prefix.into();
        let entry = self.unique_name_indices.entry(prefix).or_insert(0);
        let name = ustr(&format!("{}@{}", prefix, *entry));
        *entry += 1;
        name
    }

    pub(super) fn eval(
        &mut self,
        node: &hir::Node,
        module_id: ModuleId,
        eval_span: Span,
    ) -> Result<ConstValue, Diagnostic> {
        if let Some(const_value) = node.as_const_value() {
            Ok(const_value.clone())
        } else {
            let ty = node.ty().normalize(&self.tcx);

            let eval_result = self
                .interp
                .create_session(self.workspace, &self.tcx, &self.cache)
                .eval(node, module_id);

            match eval_result {
                Ok(value) => match value.try_into_const_value(&mut self.tcx, &ty, eval_span) {
                    Ok(const_value) => Ok(const_value),
                    Err(value_str) => Err(Diagnostic::error()
                        .with_message(format!("compile-time evaluation cannot result in `{}`", value_str,))
                        .with_label(Label::primary(eval_span, "evaluated here"))),
                },
                Err(diagnostics) => {
                    let (last, tail) = diagnostics.split_last().unwrap();

                    for diag in tail {
                        self.workspace.diagnostics.push(diag.clone());
                    }

                    Err(last.clone())
                }
            }
        }
    }

    pub(super) fn get_type_by_name(
        &mut self,
        module_name: &str,
        scope_level: ScopeLevel,
        name: &str,
    ) -> DiagnosticResult<TypeId> {
        let module_id = self
            .workspace
            .module_infos
            .iter()
            .find(|(_, m)| m.name == module_name)
            .map(|(id, _)| ModuleId::from(id))
            .unwrap_or_else(|| panic!("couldn't find module '{}'", module_name));

        self.check_module_by_id(module_id)?;

        let ty = self
            .workspace
            .binding_infos
            .iter()
            .find(|(_, b)| b.module_id == module_id && b.scope_level == scope_level && b.name == name)
            .map(|(_, b)| *b.const_value.as_ref().unwrap().as_type().unwrap())
            .unwrap_or_else(|| panic!("couldn't find '{}' in module '{}'", name, module_name));

        Ok(ty)
    }

    pub(super) fn location_type(&mut self) -> DiagnosticResult<TypeId> {
        self.get_type_by_name("std.intrinsics", ScopeLevel::Global, "Location")
    }

    pub(super) fn build_location_value(&mut self, env: &Env, span: Span) -> DiagnosticResult<ConstValue> {
        let location_type = self.location_type()?.normalize(&self.tcx).into_struct();

        let file_field = location_type.field("file").unwrap();
        let line_field = location_type.field("line").unwrap();
        let column_field = location_type.field("column").unwrap();

        Ok(ConstValue::Struct(indexmap! {
            file_field.name => ConstElement {
                value: ConstValue::Str(env.module_info().file_path),
                ty: self.tcx.common_types.str_pointer
            },
            line_field.name => ConstElement {
                value: ConstValue::Uint(span.start.line as _),
                ty: self.tcx.common_types.u32
            },
            column_field.name => ConstElement {
                value: ConstValue::Uint(span.start.column as _),
                ty: self.tcx.common_types.u32
            }
        }))
    }

    pub(super) fn get_track_caller_location_param_id(&self, env: &Env, span: Span) -> DiagnosticResult<BindingId> {
        let invalid_scope_err = || {
            Diagnostic::error()
                .with_message(format!(
                    "`{}` can only be used in a function annotated with @{}",
                    hir::INTRINSIC_NAME_CALLER_LOCATION,
                    hir::attrs::ATTR_NAME_TRACK_CALLER,
                ))
                .with_label(Label::primary(span, "cannot be used within the current scope"))
        };

        match env.find_binding(ustr(symbols::SYM_TRACK_CALLER_LOCATION_PARAM)) {
            Some(id) => match self.function_frame() {
                Some(frame) => {
                    let binding_info = self.workspace.binding_infos.get(id).unwrap();

                    if env.scope_level() >= frame.scope_level && binding_info.scope_level == frame.scope_level {
                        Ok(id)
                    } else {
                        Err(invalid_scope_err())
                    }
                }
                None => Err(invalid_scope_err()),
            },
            None => Err(invalid_scope_err()),
        }
    }

    pub(super) fn build_rvalue_ref(
        &mut self,
        env: &mut Env,
        value: hir::Node,
        is_mutable: bool,
        span: Span,
    ) -> DiagnosticResult<(hir::Node, hir::Node)> {
        let ty = value.ty();
        let ptr_type = self.tcx.bound(Type::Pointer(Box::new(ty.as_kind()), is_mutable), span);

        let (value, bound_node) = match value {
            hir::Node::Id(_) => (value.clone(), value),
            _ => {
                let rvalue_name = self.generate_name("rvalue");

                let (id, bound_node) = self.bind_name(
                    env,
                    rvalue_name,
                    ast::Visibility::Private,
                    ty,
                    Some(value),
                    is_mutable,
                    BindingInfoKind::Orphan,
                    span,
                    BindingInfoFlags::NO_CONST_FOLD,
                )?;

                (hir::Node::Id(hir::Id { id, ty, span }), bound_node)
            }
        };

        let ref_node = hir::Node::Builtin(hir::Builtin::Ref(hir::Ref {
            value: Box::new(value),
            is_mutable,
            ty: ptr_type,
            span,
        }));

        Ok((bound_node, ref_node))
    }

    pub(crate) fn array_literal_or_const(
        &mut self,
        elements: Vec<hir::Node>,
        element_type: Type,
        span: Span,
    ) -> hir::Node {
        let element_type_ty = self.tcx.bound(element_type.clone(), span);

        let array_type = self
            .tcx
            .bound(Type::Array(Box::new(element_type), elements.len()), span);

        if elements.iter().all(|a| a.is_const()) {
            hir::Node::Const(hir::Const {
                value: ConstValue::Array(ConstArray {
                    values: elements
                        .into_iter()
                        .map(|elem| elem.into_const_value().unwrap())
                        .collect(),
                    element_type: element_type_ty,
                }),
                ty: array_type,
                span,
            })
        } else {
            hir::Node::Literal(hir::Literal::Array(hir::ArrayLiteral {
                elements,
                ty: array_type,
                span,
            }))
        }
    }
}

type CheckResult<T = hir::Node> = DiagnosticResult<T>;

pub(super) trait Check
where
    Self: Sized,
{
    fn check(&self, sess: &mut CheckSess, env: &mut Env, expected_type: Option<TypeId>) -> CheckResult;
}

impl Check for ast::Binding {
    fn check(&self, sess: &mut CheckSess, env: &mut Env, _expected_type: Option<TypeId>) -> CheckResult {
        let attrs = sess.check_attrs(&self.attrs, env)?;

        sess.check_attrs_are_assigned_to_valid_binding(&attrs, self)?;

        match &self.kind {
            ast::BindingKind::Orphan {
                pattern,
                type_expr,
                value,
                is_static,
            } => {
                let ty = check_optional_type_expr(type_expr, sess, env, pattern.span())?;

                let mut value_node = value.check(sess, env, Some(ty))?;

                value_node
                    .ty()
                    .unify(&ty, &mut sess.tcx)
                    .or_coerce_into_ty(&mut value_node, &ty, &mut sess.tcx, sess.target_metrics.word_size)
                    .or_report_err(
                        &sess.tcx,
                        &ty,
                        type_expr.as_ref().map(|e| e.span()),
                        &value_node.ty(),
                        value.span(),
                    )?;

                let binding_type = ty.normalize(&sess.tcx);

                if let Some(ConstValue::Type(_)) = value_node.as_const_value() {
                    return Err(Diagnostic::error()
                        .with_message("expected a value, got a type")
                        .with_label(Label::primary(value_node.span(), "expected a value"))
                        .with_note("if you intended to bind a type, change the `let` keyword to `type`"));
                }

                let value_is_module = binding_type.is_module();

                // Global immutable bindings must resolve to a const value, unless it is:
                // - of type `type` or `module`
                // - an extern binding
                if !is_static
                    && env.scope_level().is_global()
                    && !value_node.is_const()
                    && !value_is_module
                    && !pattern.iter().any(|p| p.is_mutable)
                {
                    return Err(Diagnostic::error()
                        .with_message(format!("immutable, top level variable must be constant"))
                        .with_label(Label::primary(pattern.span(), "must be constant"))
                        .with_label(Label::secondary(
                            value_node.span(),
                            "doesn't resolve to a constant value",
                        )));
                }

                // Bindings of type `type` and `module` cannot be assigned to mutable bindings
                if value_is_module {
                    pattern.iter().filter(|pattern| pattern.is_mutable).for_each(|pattern| {
                        sess.workspace.diagnostics.push(
                            Diagnostic::error()
                                .with_message("variable of type `{module}` must be immutable")
                                .with_label(Label::primary(pattern.span, "variable is mutable"))
                                .with_note("try removing the `mut` from the declaration"),
                        );
                    });
                } else if binding_type.is_unsized() {
                    sess.workspace.diagnostics.push(TypeError::binding_is_unsized(
                        &pattern.to_string(),
                        binding_type.display(&sess.tcx),
                        pattern.span(),
                    ))
                }

                let value_span = value_node.span();
                let (_, bound_node) = sess.bind_pattern(
                    env,
                    &pattern,
                    self.visibility,
                    ty,
                    Some(value_node),
                    if *is_static {
                        BindingInfoKind::Static
                    } else {
                        BindingInfoKind::Orphan
                    },
                    value_span,
                    if type_expr.is_some() {
                        BindingInfoFlags::IS_USER_DEFINED
                    } else {
                        BindingInfoFlags::IS_USER_DEFINED | BindingInfoFlags::TYPE_WAS_INFERRED
                    },
                )?;

                Ok(bound_node)
            }
            ast::BindingKind::Function {
                name: ast::NameAndSpan { name, span },
                sig,
                body,
            } => {
                let (name, span) = (*name, *span);

                let node = check_function(sess, env, sig, body, span, None, attrs.has(AttrKind::TrackCaller))?;

                // If this function binding matches the entry point function's requirements, Tag it as the entry function
                // Requirements:
                // - Is declared in the root module
                // - It is in global scope
                // - Its name is "main"
                if sess.workspace.build_options.need_entry_point_function()
                    && env.module_id() == sess.workspace.root_module_id
                    && env.scope_level().is_global()
                {
                    if name == "main" {
                        if let Some(ConstValue::Function(f)) = node.as_const_value() {
                            let function = sess.cache.functions.get(f.id).unwrap();

                            match &function.kind {
                                hir::FunctionKind::Orphan { .. } => {
                                    sess.cache.entry_point_function_id = Some(function.id);
                                }
                                _ => (),
                            }
                        } else {
                            unreachable!()
                        }
                    }
                }

                sess.bind_name(
                    env,
                    name,
                    self.visibility,
                    node.ty(),
                    Some(node),
                    false,
                    BindingInfoKind::Function,
                    span,
                    BindingInfoFlags::IS_USER_DEFINED,
                )
                .map(|(_, node)| node)
            }
            ast::BindingKind::ExternFunction {
                name: ast::NameAndSpan { name, span },
                sig,
            } => {
                let (name, span) = (*name, *span);

                for param in sig.params.iter() {
                    if param.type_expr.is_none() {
                        return Err(Diagnostic::error()
                            .with_message("extern function must specify all of its parameter types")
                            .with_label(Label::primary(param.pattern.span(), "parameter type not specified")));
                    }
                }

                let lib = sess.maybe_get_extern_lib_attr(env, &attrs, AttrKind::Lib)?;
                let dylib = sess.maybe_get_extern_lib_attr(env, &attrs, AttrKind::Dylib)?;
                let link_name = if let Some(attr) = attrs.get(AttrKind::LinkName) {
                    *attr.value.as_str().unwrap()
                } else {
                    name
                };

                let sig_node = sig.check(sess, env, Some(sess.tcx.common_types.anytype))?;

                let ty = sig_node.into_const_value().unwrap().into_type().unwrap();

                let (qualified_name, function_kind, binding_kind) = if attrs.has(AttrKind::Intrinsic) {
                    match hir::Intrinsic::try_from(name.as_str()) {
                        Ok(intrinsic) => {
                            if lib.is_some() || dylib.is_some() || attrs.has(AttrKind::LinkName) {
                                return Err(Diagnostic::error()
                                    .with_message("intrinsic function cannot have a library defined")
                                    .with_label(Label::primary(span, "cannot define a library")));
                            }

                            match intrinsic {
                                hir::Intrinsic::StartWorkspace
                                | hir::Intrinsic::Location
                                | hir::Intrinsic::CallerLocation => (
                                    get_qualified_name(env.scope_name(), name),
                                    hir::FunctionKind::Intrinsic(intrinsic),
                                    BindingInfoKind::Intrinsic(intrinsic),
                                ),
                                hir::Intrinsic::Os | hir::Intrinsic::Arch => {
                                    return Err(Diagnostic::error()
                                        .with_message(format!("intrinsic name `{}` is reserved for a variable", name))
                                        .with_label(Label::primary(span, "intrinsic is a variable")))
                                }
                            }
                        }
                        Err(_) => {
                            return Err(Diagnostic::error()
                                .with_message(format!("unknown intrinsic function `{}`", name))
                                .with_label(Label::primary(span, "unknown intrinsic function")))
                        }
                    }
                } else {
                    (
                        name,
                        hir::FunctionKind::Extern {
                            lib: lib.clone(),
                            dylib: dylib.or(lib),
                            link_name,
                        },
                        BindingInfoKind::ExternFunction,
                    )
                };

                let function_id = sess.cache.functions.insert_with_id(hir::Function {
                    module_id: env.module_id(),
                    id: hir::FunctionId::unknown(),
                    name,
                    qualified_name,
                    kind: function_kind,
                    ty,
                    span: self.span,
                });

                let function_value = hir::Node::Const(hir::Const {
                    value: ConstValue::Function(ConstFunction {
                        id: function_id,
                        name: qualified_name,
                    }),
                    ty,
                    span,
                });

                sess.bind_name(
                    env,
                    name,
                    self.visibility,
                    ty,
                    Some(function_value),
                    false,
                    binding_kind,
                    span,
                    BindingInfoFlags::IS_USER_DEFINED,
                )
                .map(|(_, node)| node)
            }
            ast::BindingKind::ExternVariable {
                name: ast::NameAndSpan { name, span },
                is_mutable,
                type_expr,
            } => {
                let (name, span) = (*name, *span);

                let ty = check_type_expr(type_expr, sess, env)?;

                let lib = sess.maybe_get_extern_lib_attr(env, &attrs, AttrKind::Lib)?;
                let dylib = sess.maybe_get_extern_lib_attr(env, &attrs, AttrKind::Dylib)?;
                let link_name = if let Some(attr) = attrs.get(AttrKind::LinkName) {
                    *attr.value.as_str().unwrap()
                } else {
                    name
                };

                let (value, binding_kind) = if attrs.has(AttrKind::Intrinsic) {
                    match hir::Intrinsic::try_from(name.as_str()) {
                        Ok(intrinsic) => {
                            if lib.is_some() || dylib.is_some() || attrs.has(AttrKind::LinkName) {
                                return Err(Diagnostic::error()
                                    .with_message("intrinsic variable cannot have a library defined")
                                    .with_label(Label::primary(span, "cannot define a library")));
                            }

                            let (value, value_ty) = match intrinsic {
                                hir::Intrinsic::Os => {
                                    (ConstValue::from_os(sess.target_metrics.os), sess.tcx.common_types.uint)
                                }
                                hir::Intrinsic::Arch => (
                                    ConstValue::from_arch(sess.target_metrics.arch),
                                    sess.tcx.common_types.uint,
                                ),
                                hir::Intrinsic::StartWorkspace
                                | hir::Intrinsic::Location
                                | hir::Intrinsic::CallerLocation => {
                                    return Err(Diagnostic::error()
                                        .with_message(format!("intrinsic name `{}` is reserved for a function", name))
                                        .with_label(Label::primary(span, "intrinsic is a function")));
                                }
                            };

                            ty.unify(&value_ty, &mut sess.tcx).or_report_err(
                                &sess.tcx,
                                &value_ty,
                                Some(span),
                                &ty,
                                type_expr.span(),
                            )?;

                            (
                                hir::Node::Const(hir::Const {
                                    value,
                                    ty: value_ty,
                                    span,
                                }),
                                BindingInfoKind::Intrinsic(intrinsic),
                            )
                        }
                        Err(_) => {
                            return Err(Diagnostic::error()
                                .with_message(format!("unknown intrinsic variable `{}`", name))
                                .with_label(Label::primary(span, "unknown intrinsic function")))
                        }
                    }
                } else {
                    (
                        hir::Node::Const(hir::Const {
                            value: ConstValue::ExternVariable(ConstExternVariable {
                                name: link_name,
                                lib: lib.clone(),
                                dylib: dylib.or(lib),
                                ty,
                            }),
                            ty,
                            span,
                        }),
                        BindingInfoKind::ExternVariable,
                    )
                };

                sess.bind_name(
                    env,
                    name,
                    self.visibility,
                    ty,
                    Some(value),
                    *is_mutable,
                    binding_kind,
                    span,
                    BindingInfoFlags::IS_USER_DEFINED,
                )
                .map(|(_, node)| node)
            }
            ast::BindingKind::Type {
                name: ast::NameAndSpan { name, span },
                type_expr,
            } => {
                let (name, span) = (*name, *span);

                let type_node = type_expr.check(sess, env, Some(sess.tcx.common_types.anytype))?;

                match type_node.as_const_value() {
                    Some(ConstValue::Type(_)) => sess
                        .bind_name(
                            env,
                            name,
                            self.visibility,
                            type_node.ty(),
                            Some(type_node),
                            false,
                            BindingInfoKind::Type,
                            span,
                            BindingInfoFlags::IS_USER_DEFINED,
                        )
                        .map(|(_, node)| node),
                    _ => Err(Diagnostic::error()
                        .with_message(format!(
                            "expected a type, got a value of type `{}`",
                            type_node.ty().display(&sess.tcx)
                        ))
                        .with_label(Label::primary(type_expr.span(), "expected a type"))
                        .with_note("if you intended to bind a value, change the `type` keyword to `let`")),
                }
            }
        }
    }
}

impl Check for ast::FunctionSig {
    fn check(&self, sess: &mut CheckSess, env: &mut Env, expected_type: Option<TypeId>) -> CheckResult {
        check_function_sig(sess, env, self, expected_type, false)
    }
}

impl Check for ast::Ast {
    fn check(&self, sess: &mut CheckSess, env: &mut Env, expected_type: Option<TypeId>) -> CheckResult {
        match self {
            ast::Ast::Binding(binding) => binding.check(sess, env, None),
            ast::Ast::Cast(cast) => cast.check(sess, env, expected_type),
            ast::Ast::Import(import) => {
                let import_path = import.path.to_str().unwrap();

                let module = sess
                    .modules
                    .iter()
                    .find(|m| m.info.file_path == import_path)
                    .unwrap_or_else(|| panic!("couldn't find ast for module with path: {}", import_path));

                let module_type = sess.check_module(module)?;

                Ok(hir::Node::Const(hir::Const {
                    value: ConstValue::Unit(()),
                    ty: module_type,
                    span: import.span,
                }))
            }
            ast::Ast::Builtin(builtin) => match &builtin.kind {
                ast::BuiltinKind::SizeOf(expr) => {
                    let ty = check_type_expr(&expr, sess, env)?;
                    let ty = ty.normalize(&sess.tcx);

                    if ty.is_unsized() {
                        Err(TypeError::type_is_unsized(ty.display(&sess.tcx), expr.span()))
                    } else {
                        let size = ty.size_of(sess.target_metrics.word_size);

                        Ok(hir::Node::Const(hir::Const {
                            value: ConstValue::Uint(size as _),
                            ty: sess.tcx.common_types.uint,
                            span: expr.span(),
                        }))
                    }
                }
                ast::BuiltinKind::AlignOf(expr) => {
                    let ty = check_type_expr(&expr, sess, env)?;
                    let ty = ty.normalize(&sess.tcx);

                    if ty.is_unsized() {
                        Err(TypeError::type_is_unsized(ty.display(&sess.tcx), expr.span()))
                    } else {
                        let align = ty.align_of(sess.target_metrics.word_size);

                        Ok(hir::Node::Const(hir::Const {
                            value: ConstValue::Uint(align as _),
                            ty: sess.tcx.common_types.uint,
                            span: expr.span(),
                        }))
                    }
                }
            },
            ast::Ast::StaticEval(const_) => const_.check(sess, env, expected_type),
            ast::Ast::Function(function) => function.check(sess, env, expected_type),
            ast::Ast::While(while_) => while_.check(sess, env, expected_type),
            ast::Ast::For(for_) => for_.check(sess, env, expected_type),
            ast::Ast::Break(term) => {
                if sess.loop_depth > 0 {
                    Ok(hir::Node::Control(hir::Control::Break(hir::Empty {
                        ty: sess.tcx.common_types.never,
                        span: term.span,
                    })))
                } else {
                    Err(SyntaxError::outside_of_loop(term.span, "break"))
                }
            }
            ast::Ast::Continue(term) => {
                if sess.loop_depth > 0 {
                    Ok(hir::Node::Control(hir::Control::Continue(hir::Empty {
                        ty: sess.tcx.common_types.never,
                        span: term.span,
                    })))
                } else {
                    Err(SyntaxError::outside_of_loop(term.span, "continue"))
                }
            }
            ast::Ast::Return(return_) => return_.check(sess, env, expected_type),
            ast::Ast::If(if_) => if_.check(sess, env, expected_type),
            ast::Ast::Block(block) => block.check(sess, env, expected_type),
            ast::Ast::Binary(binary) => binary.check(sess, env, expected_type),
            ast::Ast::Unary(unary) => unary.check(sess, env, expected_type),
            ast::Ast::Subscript(sub) => {
                let uint = sess.tcx.common_types.uint;

                let mut offset_node = sub.index.check(sess, env, None)?;

                offset_node
                    .ty()
                    .unify(&uint, &mut sess.tcx)
                    .or_coerce_into_ty(&mut offset_node, &uint, &mut sess.tcx, sess.target_metrics.word_size)
                    .or_report_err(&sess.tcx, &uint, None, &offset_node.ty(), sub.index.span())?;

                let node = sub.expr.check(sess, env, None)?;
                let node_type = node.ty().normalize(&sess.tcx);

                let const_value = if let Some(ConstValue::Int(const_index)) = offset_node.as_const_value() {
                    let const_index = *const_index;

                    if const_index < 0 {
                        return Err(Diagnostic::error()
                            .with_message(format!(
                                "index out of array bounds - expected a positive index, found {}",
                                const_index
                            ))
                            .with_label(Label::primary(sub.index.span(), "index out of bounds")));
                    }

                    // compile-time array bounds check
                    if let Type::Array(_, size) = node_type.maybe_deref_once() {
                        if const_index >= size as _ {
                            return Err(Diagnostic::error()
                                .with_message(format!(
                                    "index out of array bounds - expected 0 to {}, but found {}",
                                    size - 1,
                                    const_index
                                ))
                                .with_label(Label::primary(sub.index.span(), "index out of bounds")));
                        }
                    }

                    if let Some(ConstValue::Array(const_array)) = node.as_const_value() {
                        Some(const_array.values[const_index as usize].clone())
                    } else {
                        None
                    }
                } else {
                    None
                };

                let inner = match &node_type {
                    Type::Array(inner, _) => inner.as_ref().clone(),
                    Type::Pointer(inner, _) => match inner.as_ref() {
                        Type::Array(inner, _) | Type::Slice(inner) | Type::Str(inner) => inner.as_ref().clone(),
                        inner => inner.clone(),
                    },
                    _ => {
                        return Err(Diagnostic::error()
                            .with_message(format!("cannot index type `{}`", node_type.display(&sess.tcx)))
                            .with_label(Label::primary(sub.expr.span(), "cannot index")))
                    }
                };

                let ty = sess.tcx.bound(inner.clone(), sub.span);

                if let Some(const_value) = const_value {
                    Ok(hir::Node::Const(hir::Const {
                        value: const_value,
                        ty,
                        span: sub.span,
                    }))
                } else {
                    Ok(hir::Node::Builtin(hir::Builtin::Offset(hir::Offset {
                        ty,
                        span: sub.span,
                        value: Box::new(node),
                        index: Box::new(offset_node),
                    })))
                }
            }
            ast::Ast::Slice(slice) => {
                let uint = sess.tcx.common_types.uint;

                let node = slice.expr.check(sess, env, None)?;
                let node_type = node.ty().normalize(&sess.tcx);

                let low_node = if let Some(low) = &slice.low {
                    let mut low_node = low.check(sess, env, None)?;

                    low_node
                        .ty()
                        .unify(&uint, &mut sess.tcx)
                        .or_coerce_into_ty(&mut low_node, &uint, &mut sess.tcx, sess.target_metrics.word_size)
                        .or_report_err(&sess.tcx, &uint, None, &low_node.ty(), low_node.span())?;

                    low_node
                } else {
                    hir::Node::Const(hir::Const {
                        value: ConstValue::Uint(0),
                        ty: uint,
                        span: slice.span,
                    })
                };

                let high_node = if let Some(high) = &slice.high {
                    let mut high_node = high.check(sess, env, None)?;

                    high_node
                        .ty()
                        .unify(&uint, &mut sess.tcx)
                        .or_coerce_into_ty(&mut high_node, &uint, &mut sess.tcx, sess.target_metrics.word_size)
                        .or_report_err(
                            &sess.tcx,
                            &uint,
                            slice.low.as_ref().map(|e| e.span()),
                            &high_node.ty(),
                            high_node.span(),
                        )?;

                    high_node
                } else {
                    match &node_type {
                        Type::Array(_, size) => hir::Node::Const(hir::Const {
                            value: ConstValue::Uint(*size as _),
                            ty: uint,
                            span: slice.span,
                        }),
                        Type::Pointer(inner, _) => match inner.as_ref() {
                            Type::Slice(_) | Type::Str(_) => hir::Node::MemberAccess(hir::MemberAccess {
                                value: Box::new(node.clone()),
                                ty: uint,
                                span: slice.span,
                                member_name: ustr(BUILTIN_FIELD_LEN),
                                member_index: 1,
                            }),
                            _ => {
                                return Err(Diagnostic::error()
                                    .with_message("slicing a pointer requires specifying the end index")
                                    .with_label(Label::primary(slice.span, "must specify end index")))
                            }
                        },
                        _ => {
                            return Err(Diagnostic::error()
                                .with_message(format!("cannot slice type `{}`", node_type.display(&sess.tcx)))
                                .with_label(Label::primary(slice.expr.span(), "cannot slice")))
                        }
                    }
                };

                let result_type = match &node_type {
                    Type::Array(inner, ..) => Type::Slice(inner.clone()),
                    Type::Pointer(inner, _) => match inner.as_ref() {
                        Type::Slice(inner) => Type::Slice(inner.clone()),
                        Type::Str(inner) => Type::Str(inner.clone()),
                        _ => {
                            if slice.high.is_none() {
                                return Err(Diagnostic::error()
                                    .with_message("pointer has an unknown length, ending index must be specified")
                                    .with_label(Label::primary(slice.expr.span(), "pointer has an unknown length")));
                            }

                            Type::Slice(inner.clone())
                        }
                    },
                    _ => {
                        return Err(Diagnostic::error()
                            .with_message(format!("cannot slice type `{}`", node_type.display(&sess.tcx)))
                            .with_label(Label::primary(slice.expr.span(), "cannot slice")))
                    }
                };

                let ty = sess.tcx.bound(result_type, slice.span);

                Ok(hir::Node::Builtin(hir::Builtin::Slice(hir::Slice {
                    ty,
                    span: slice.span,
                    value: Box::new(node),
                    low: Box::new(low_node),
                    high: Box::new(high_node),
                })))
            }
            ast::Ast::Call(call) => call.check(sess, env, expected_type),
            ast::Ast::MemberAccess(access) => {
                let node = access.expr.check(sess, env, None)?;

                let member_tuple_index = access.member.as_str().parse::<usize>();

                // if the accessed expression's type is not resolved yet - try unifying it with a partial type
                match node.ty().normalize(&sess.tcx) {
                    Type::Var(_)
                    | Type::Infer(_, InferType::PartialStruct(_))
                    | Type::Infer(_, InferType::PartialTuple(_)) => {
                        // if this parsing operation succeeds, this is a tuple member access - `tup.0`
                        // otherwise, this is a struct field access - `strct.field`

                        let member_ty = sess.tcx.var(access.span);
                        let partial_ty = match member_tuple_index {
                            Ok(index) => {
                                let elements = repeat_with(|| sess.tcx.var(access.span))
                                    .take(index + 1)
                                    .map(Type::Var)
                                    .collect::<Vec<Type>>();
                                sess.tcx.partial_tuple(elements, access.span)
                            }
                            Err(_) => {
                                let fields = IndexMap::from([(access.member, Type::Var(member_ty))]);
                                sess.tcx.partial_struct(PartialStructType(fields), access.span)
                            }
                        };

                        node.ty().unify(&partial_ty, &mut sess.tcx).or_report_err(
                            &sess.tcx,
                            &partial_ty,
                            None,
                            &node.ty(),
                            access.expr.span(),
                        )?;
                    }
                    _ => (),
                }

                let node_type = node.ty().normalize(&sess.tcx);

                match &node_type {
                    Type::Pointer(inner, is_mutable) => match inner.as_ref() {
                        Type::Slice(inner) | Type::Str(inner) => {
                            if access.member.as_str() == BUILTIN_FIELD_LEN {
                                let ty = sess.tcx.common_types.uint;

                                if let Some(ConstValue::Str(s)) = node.as_const_value() {
                                    return Ok(hir::Node::Const(hir::Const {
                                        value: ConstValue::Uint(s.len() as _),
                                        ty,
                                        span: access.span,
                                    }));
                                } else {
                                    return Ok(hir::Node::MemberAccess(hir::MemberAccess {
                                        ty,
                                        span: access.span,
                                        value: Box::new(node),
                                        member_name: access.member,
                                        member_index: 1,
                                    }));
                                }
                            } else if access.member.as_str() == BUILTIN_FIELD_DATA {
                                return Ok(hir::Node::MemberAccess(hir::MemberAccess {
                                    value: Box::new(node),
                                    member_name: access.member,
                                    member_index: 0,
                                    ty: sess.tcx.bound(Type::Pointer(inner.clone(), *is_mutable), access.span),
                                    span: access.span,
                                }));
                            }
                        }
                        _ => (),
                    },
                    Type::Module(module_id) => {
                        let id = sess.check_top_level_binding(
                            CallerInfo {
                                module_id: env.module_id(),
                                span: access.span,
                            },
                            *module_id,
                            access.member,
                        )?;

                        return Ok(sess.id_or_const_by_id(id, access.span));
                    }
                    _ => (),
                }

                // Note (Ron): If the accessed value is a pointer, we auto dereference it.
                let node = if node_type.is_pointer() {
                    hir::Node::Builtin(hir::Builtin::Deref(hir::Unary {
                        ty: sess.tcx.bound(node_type.maybe_deref_once().clone(), node.span()),
                        span: node.span(),
                        value: Box::new(node),
                    }))
                } else {
                    node
                };

                match &node_type.maybe_deref_once() {
                    ty @ Type::Tuple(elements) | ty @ Type::Infer(_, InferType::PartialTuple(elements)) => {
                        match member_tuple_index {
                            Ok(index) => match elements.get(index) {
                                Some(field_ty) => {
                                    let ty = sess.tcx.bound(field_ty.clone(), access.span);

                                    if let Some(ConstValue::Tuple(const_elements)) = node.as_const_value() {
                                        Ok(hir::Node::Const(hir::Const {
                                            value: const_elements[index].value.clone(),
                                            ty,
                                            span: access.span,
                                        }))
                                    } else {
                                        // TODO: The index here *could be wrong*.
                                        // TODO: We need to test this to make sure there aren't messing anything here
                                        Ok(hir::Node::MemberAccess(hir::MemberAccess {
                                            ty,
                                            span: access.span,
                                            value: Box::new(node),
                                            member_name: access.member,
                                            member_index: index as _,
                                        }))
                                    }
                                }
                                None => Err(TypeError::tuple_field_out_of_bounds(
                                    access.expr.span(),
                                    &access.member,
                                    ty.display(&sess.tcx),
                                    elements.len() - 1,
                                )),
                            },
                            Err(_) => Err(TypeError::non_numeric_tuple_field(
                                access.expr.span(),
                                &access.member,
                                ty.display(&sess.tcx),
                            )),
                        }
                    }
                    ty @ Type::Struct(st) => match st.field_and_position(access.member) {
                        Some((index, field)) => {
                            let ty = sess.tcx.bound(field.ty.clone(), access.span);

                            if let Some(ConstValue::Struct(const_fields)) = node.as_const_value() {
                                Ok(hir::Node::Const(hir::Const {
                                    value: const_fields[&field.name].value.clone(),
                                    ty,
                                    span: access.span,
                                }))
                            } else {
                                // TODO: The index here *could be wrong*.
                                // TODO: We need to test this to make sure there aren't messing anything here
                                Ok(hir::Node::MemberAccess(hir::MemberAccess {
                                    ty,
                                    span: access.span,
                                    value: Box::new(node),
                                    member_name: access.member,
                                    member_index: index as _,
                                }))
                            }
                        }
                        None => Err(TypeError::invalid_struct_field(
                            access.expr.span(),
                            access.member,
                            ty.display(&sess.tcx),
                        )),
                    },
                    ty @ Type::Infer(_, InferType::PartialStruct(partial_struct)) => {
                        match partial_struct.get_full(&access.member) {
                            Some((index, _, field_ty)) => {
                                let ty = sess.tcx.bound(field_ty.clone(), access.span);

                                if let Some(ConstValue::Struct(const_fields)) = node.as_const_value() {
                                    Ok(hir::Node::Const(hir::Const {
                                        value: const_fields[&access.member].value.clone(),
                                        ty,
                                        span: access.span,
                                    }))
                                } else {
                                    // TODO: The index here *could be wrong*.
                                    // TODO: We need to test this to make sure there aren't messing anything here
                                    Ok(hir::Node::MemberAccess(hir::MemberAccess {
                                        ty,
                                        span: access.span,
                                        value: Box::new(node),
                                        member_name: access.member,
                                        member_index: index as _,
                                    }))
                                }
                            }
                            None => Err(TypeError::invalid_struct_field(
                                access.expr.span(),
                                access.member,
                                ty.display(&sess.tcx),
                            )),
                        }
                    }
                    Type::Array(_, size) if access.member.as_str() == BUILTIN_FIELD_LEN => {
                        Ok(hir::Node::Const(hir::Const {
                            value: ConstValue::Uint(*size as _),
                            ty: sess.tcx.common_types.uint,
                            span: access.span,
                        }))
                    }
                    ty => Err(Diagnostic::error()
                        .with_message(format!(
                            "type `{}` has no member `{}`",
                            ty.display(&sess.tcx),
                            access.member
                        ))
                        .with_label(Label::primary(access.expr.span(), ""))),
                }
            }
            ast::Ast::Ident(ident) => {
                if let Some(id) = env.find_function(ident.name) {
                    let function = sess.cache.functions.get(id).unwrap();

                    Ok(hir::Node::Const(hir::Const {
                        value: ConstValue::Function(ConstFunction {
                            id: hir::FunctionId::from(function.id.inner()),
                            name: function.qualified_name,
                        }),
                        ty: function.ty,
                        span: ident.span,
                    }))
                } else {
                    match sess.get_binding_id(env, ident.name) {
                        Some(id) => {
                            // this is a local binding

                            sess.workspace.add_binding_info_use(id, ident.span);

                            let binding_info = sess.workspace.binding_infos.get(id).unwrap();

                            if binding_info.const_value.is_none() {
                                let binding_ty = binding_info.ty.normalize(&sess.tcx);

                                let function_scope =
                                    sess.function_frame().map_or(ScopeLevel::Global, |f| f.scope_level);

                                if !binding_ty.is_type()
                                    && !binding_ty.is_module()
                                    && !binding_info.scope_level.is_global()
                                    && binding_info.scope_level < function_scope
                                {
                                    return Err(Diagnostic::error()
                                        .with_message("can't capture environment - closures are not implemented yet")
                                        .with_label(Label::primary(ident.span, "can't capture")));
                                }
                            }

                            Ok(sess.id_or_const_by_id(id, ident.span))
                        }
                        None => {
                            // this is either a top level binding, a builtin binding, or it doesn't exist
                            let id = sess.check_top_level_binding(
                                CallerInfo {
                                    module_id: env.module_id(),
                                    span: ident.span,
                                },
                                env.module_id(),
                                ident.name,
                            )?;

                            Ok(sess.id_or_const_by_id(id, ident.span))
                        }
                    }
                }
            }
            ast::Ast::ArrayLiteral(lit) => match &lit.kind {
                ast::ArrayLiteralKind::List(elements) => {
                    let element_ty_span = elements.first().map_or(lit.span, |e| e.span());
                    let element_ty = sess.tcx.var(element_ty_span);

                    let mut element_nodes: Vec<hir::Node> = vec![];

                    for el in elements.iter() {
                        let mut node = el.check(sess, env, Some(element_ty))?;

                        node.ty()
                            .unify(&element_ty, &mut sess.tcx)
                            .or_coerce_into_ty(&mut node, &element_ty, &mut sess.tcx, sess.target_metrics.word_size)
                            .or_report_err(&sess.tcx, &element_ty, Some(element_ty_span), &node.ty(), el.span())?;

                        element_nodes.push(node);
                    }

                    let ty = sess
                        .tcx
                        .bound(Type::Array(Box::new(element_ty.into()), element_nodes.len()), lit.span);

                    let is_const_array = element_nodes.iter().all(|node| node.is_const());

                    if is_const_array {
                        let const_array = ConstValue::Array(ConstArray {
                            values: element_nodes
                                .iter()
                                .map(|node| node.as_const_value().unwrap().clone())
                                .collect(),
                            element_type: element_ty,
                        });

                        Ok(hir::Node::Const(hir::Const {
                            value: const_array,
                            ty,
                            span: lit.span,
                        }))
                    } else {
                        Ok(hir::Node::Literal(hir::Literal::Array(hir::ArrayLiteral {
                            elements: element_nodes,
                            ty,
                            span: lit.span,
                        })))
                    }
                }
                ast::ArrayLiteralKind::Fill { len, expr } => {
                    let len_node = len.check(sess, env, None)?;
                    let len = sess.extract_const_int(&len_node)?;

                    if len < 0 {
                        return Err(TypeError::negative_array_len(len_node.span(), len));
                    }

                    let node = expr.check(sess, env, None)?;

                    let ty = sess
                        .tcx
                        .bound(Type::Array(Box::new(node.ty().into()), len as _), lit.span);

                    if let Some(const_value) = node.as_const_value() {
                        let const_array = ConstValue::Array(ConstArray {
                            values: vec![const_value.clone(); len as usize],
                            element_type: node.ty(),
                        });

                        Ok(hir::Node::Const(hir::Const {
                            value: const_array,
                            ty,
                            span: lit.span,
                        }))
                    } else {
                        Ok(hir::Node::Literal(hir::Literal::ArrayFill(hir::ArrayFillLiteral {
                            value: Box::new(node),
                            len: len as usize,
                            ty,
                            span: lit.span,
                        })))
                    }
                }
            },
            ast::Ast::TupleLiteral(lit) => lit.check(sess, env, expected_type),
            ast::Ast::StructLiteral(lit) => match &lit.type_expr {
                Some(type_expr) => {
                    let node = type_expr.check(sess, env, Some(sess.tcx.common_types.anytype))?;
                    let ty = sess.extract_const_type(&node)?;

                    let kind = ty.normalize(&sess.tcx);

                    match kind {
                        Type::Struct(struct_ty) => {
                            check_named_struct_literal(sess, env, struct_ty, &lit.fields, lit.span)
                        }
                        _ => {
                            return Err(Diagnostic::error()
                                .with_message(format!(
                                    "type `{}` does not support struct initialization syntax",
                                    ty.display(&sess.tcx)
                                ))
                                .with_label(Label::primary(type_expr.span(), "not a struct type")))
                        }
                    }
                }
                None => match expected_type {
                    Some(ty) => {
                        let kind = ty.normalize(&sess.tcx);
                        match kind {
                            Type::Struct(struct_ty) => {
                                check_named_struct_literal(sess, env, struct_ty, &lit.fields, lit.span)
                            }
                            _ => check_anonymous_struct_literal(sess, env, &lit.fields, lit.span),
                        }
                    }
                    None => check_anonymous_struct_literal(sess, env, &lit.fields, lit.span),
                },
            },
            ast::Ast::Literal(lit) => {
                let const_value: ConstValue = lit.kind.into();

                let ty = match &lit.kind {
                    ast::LiteralKind::Nil => sess.tcx.var(lit.span),
                    ast::LiteralKind::Bool(_) => sess.tcx.common_types.bool,
                    ast::LiteralKind::Int(_) => sess.tcx.anyint(lit.span),
                    ast::LiteralKind::Float(_) => sess.tcx.anyfloat(lit.span),
                    ast::LiteralKind::Str(_) => sess.tcx.common_types.str_pointer,
                    ast::LiteralKind::Char(_) => sess.tcx.common_types.u8,
                };

                Ok(hir::Node::Const(hir::Const {
                    ty,
                    span: lit.span,
                    value: const_value,
                }))
            }
            ast::Ast::PointerType(ast::PointerType {
                inner,
                is_mutable,
                span,
                ..
            }) => {
                let inner_type = check_type_expr(inner, sess, env)?;
                let ptr_type = Type::Pointer(Box::new(inner_type.into()), *is_mutable);

                Ok(hir::Node::Const(hir::Const {
                    ty: sess.tcx.bound(ptr_type.clone().create_type(), *span),
                    span: *span,
                    value: ConstValue::Type(sess.tcx.bound(ptr_type, *span)),
                }))
            }
            ast::Ast::ArrayType(ast::ArrayType { inner, size, span, .. }) => {
                let inner_type = check_type_expr(inner, sess, env)?;

                let size_node = size.check(sess, env, None)?;
                let size_value = sess.extract_const_int(&size_node)?;

                if size_value < 0 {
                    return Err(TypeError::negative_array_len(size.span(), size_value));
                }

                let inner_type_norm = inner_type.normalize(&sess.tcx);
                if inner_type_norm.is_unsized() {
                    return Err(Diagnostic::error()
                        .with_message(format!(
                            "the size of type `{}` cannot be known at compile-time",
                            inner_type_norm.display(&sess.tcx)
                        ))
                        .with_label(Label::primary(
                            inner.span(),
                            "doesn't have a size known at compile-time",
                        ))
                        .with_note("array element's size must be known at compile-time"));
                }

                let array_type = Type::Array(Box::new(inner_type.into()), size_value as usize);

                Ok(hir::Node::Const(hir::Const {
                    ty: sess.tcx.bound(array_type.clone().create_type(), *span),
                    span: *span,
                    value: ConstValue::Type(sess.tcx.bound(array_type, *span)),
                }))
            }
            ast::Ast::SliceType(ast::SliceType { inner, span, .. }) => {
                let inner_type = check_type_expr(inner, sess, env)?;

                let inner_type_norm = inner_type.normalize(&sess.tcx);
                if inner_type_norm.is_unsized() {
                    return Err(Diagnostic::error()
                        .with_message(format!(
                            "the size of type `{}` cannot be known at compile-time",
                            inner_type_norm.display(&sess.tcx)
                        ))
                        .with_label(Label::primary(
                            inner.span(),
                            "doesn't have a size known at compile-time",
                        ))
                        .with_note("slice element's size must be known at compile-time"));
                }

                let slice_type = Type::Slice(Box::new(inner_type.into()));

                Ok(hir::Node::Const(hir::Const {
                    ty: sess.tcx.bound(slice_type.clone().create_type(), *span),
                    span: *span,
                    value: ConstValue::Type(sess.tcx.bound(slice_type, *span)),
                }))
            }
            ast::Ast::StructType(struct_type) => struct_type.check(sess, env, expected_type),
            ast::Ast::FunctionType(sig) => {
                let node = sig.check(sess, env, Some(sess.tcx.common_types.anytype))?;

                for param in sig.params.iter() {
                    match &param.pattern {
                        Pattern::Name(_) => (),
                        Pattern::StructUnpack(_) | Pattern::TupleUnpack(_) | Pattern::Hybrid(_) => {
                            return Err(Diagnostic::error()
                                .with_message("expected an indentifier or _")
                                .with_label(Label::primary(param.pattern.span(), "expected an identifier or _"))
                                .with_note("binding patterns are not allowed in function type parameters"))
                        }
                    }
                }

                Ok(node)
            }
            ast::Ast::SelfType(expr) => match sess.self_types.last() {
                Some(&ty) => {
                    let ty = sess.tcx.bound(ty.as_kind().create_type(), expr.span);

                    Ok(hir::Node::Const(hir::Const {
                        ty,
                        span: expr.span,
                        value: ConstValue::Type(ty),
                    }))
                }
                None => Err(Diagnostic::error()
                    .with_message("Self is only available within struct types")
                    .with_label(Label::primary(expr.span, "invalid Self"))),
            },
            ast::Ast::Placeholder(expr) => {
                let ty = sess.tcx.var(expr.span);

                Ok(hir::Node::Const(hir::Const {
                    ty,
                    span: expr.span,
                    value: ConstValue::Type(ty),
                }))
            }
            ast::Ast::Error(expr) => Ok(hir::Node::noop(sess.tcx.var(expr.span), expr.span)),
        }
    }
}

impl Check for ast::While {
    fn check(&self, sess: &mut CheckSess, env: &mut Env, _expected_type: Option<TypeId>) -> CheckResult {
        let bool_type = sess.tcx.common_types.bool;

        let mut condition_node = self.condition.check(sess, env, Some(bool_type))?;

        condition_node
            .ty()
            .unify(&bool_type, &mut sess.tcx)
            .or_coerce_into_ty(
                &mut condition_node,
                &bool_type,
                &mut sess.tcx,
                sess.target_metrics.word_size,
            )
            .or_report_err(&sess.tcx, &bool_type, None, &condition_node.ty(), self.condition.span())?;

        env.push_scope(ScopeKind::Loop);
        sess.loop_depth += 1;

        let block_node = self.block.check(sess, env, None)?;

        sess.loop_depth -= 1;
        env.pop_scope();

        let while_node_type = match condition_node.as_const_value() {
            Some(ConstValue::Bool(true)) => sess.tcx.common_types.never,
            _ => sess.tcx.common_types.unit,
        };

        Ok(hir::Node::Control(hir::Control::While(hir::While {
            condition: Box::new(condition_node),
            body: Box::new(block_node),
            ty: while_node_type,
            span: self.span,
        })))
    }
}

impl Check for ast::For {
    fn check(&self, sess: &mut CheckSess, env: &mut Env, _expected_type: Option<TypeId>) -> CheckResult {
        let index_type = sess.tcx.common_types.uint;
        let bool_type = sess.tcx.common_types.bool;
        let unit_type = sess.tcx.common_types.unit;

        match &self.iterator {
            ast::ForIter::Range(start, end) => {
                // Lowers the for loop into the following loop:
                //
                // -- Ast --
                // for x, i in 0..10 {
                //     printf("%d %d\n", i, x);
                // }
                //
                // -- Hir --
                // {
                //     let mut i = 0;
                //     let mut x = 0;
                //     while i <= 10 {
                //         printf("%d %d\n", i, x);
                //         i += 1;
                //         x += 1;
                //     }
                // }

                let mut start_node = start.check(sess, env, None)?;
                let mut end_node = end.check(sess, env, None)?;

                let anyint = sess.tcx.anyint(start.span());

                start_node.ty().unify(&anyint, &mut sess.tcx).or_report_err(
                    &sess.tcx,
                    &anyint,
                    None,
                    &start_node.ty(),
                    start_node.span(),
                )?;

                start_node
                    .ty()
                    .unify(&end_node.ty(), &mut sess.tcx)
                    .or_coerce(
                        &mut start_node,
                        &mut end_node,
                        &mut sess.tcx,
                        sess.target_metrics.word_size,
                    )
                    .or_report_err(
                        &sess.tcx,
                        &start_node.ty(),
                        Some(start.span()),
                        &end_node.ty(),
                        end.span(),
                    )?;

                env.push_scope(ScopeKind::Loop);
                sess.loop_depth += 1;

                let mut statements: Vec<hir::Node> = vec![];

                // let mut index = 0
                let index_binding = self.index_binding.clone().unwrap_or_else(|| ast::NameAndSpan {
                    name: sess.generate_name("index"),
                    span: self.span,
                });

                let (index_id, index_binding) = sess.bind_name(
                    env,
                    index_binding.name,
                    ast::Visibility::Private,
                    index_type,
                    Some(hir::Node::Const(hir::Const {
                        value: ConstValue::Uint(0),
                        ty: index_type,
                        span: index_binding.span,
                    })),
                    false,
                    BindingInfoKind::Orphan,
                    index_binding.span,
                    if self.index_binding.is_some() {
                        BindingInfoFlags::IS_USER_DEFINED
                            | BindingInfoFlags::TYPE_WAS_INFERRED
                            | BindingInfoFlags::NO_CONST_FOLD
                    } else {
                        BindingInfoFlags::NO_CONST_FOLD
                    },
                )?;

                statements.push(index_binding);

                let iter_type = start_node.ty();

                // let mut iter = start
                let (iter_id, iter_binding) = sess.bind_name(
                    env,
                    self.iter_binding.name,
                    ast::Visibility::Private,
                    iter_type,
                    Some(start_node),
                    false,
                    BindingInfoKind::Orphan,
                    self.iter_binding.span,
                    BindingInfoFlags::IS_USER_DEFINED
                        | BindingInfoFlags::TYPE_WAS_INFERRED
                        | BindingInfoFlags::NO_CONST_FOLD,
                )?;

                statements.push(iter_binding);

                let index_id_node = hir::Node::Id(hir::Id {
                    id: index_id,
                    ty: index_type,
                    span: self.span,
                });

                let iter_id_node = hir::Node::Id(hir::Id {
                    id: iter_id,
                    ty: iter_type,
                    span: self.span,
                });

                // iter <= end
                let condition = hir::Node::Builtin(hir::Builtin::Le(hir::Binary {
                    ty: bool_type,
                    span: self.span,
                    lhs: Box::new(iter_id_node.clone()),
                    rhs: Box::new(end_node),
                }));

                // loop block { ... }
                let mut block_node = self.block.check(sess, env, None)?.into_sequence().unwrap();

                // index += 1
                block_node.statements.push(hir::Node::Assign(hir::Assign {
                    lhs: Box::new(index_id_node.clone()),
                    rhs: Box::new(hir::Node::Builtin(hir::Builtin::Add(hir::Binary {
                        ty: index_type,
                        span: self.span,
                        lhs: Box::new(index_id_node),
                        rhs: Box::new(hir::Node::Const(hir::Const {
                            value: ConstValue::Uint(1),
                            ty: index_type,
                            span: self.span,
                        })),
                    }))),
                    ty: unit_type,
                    span: self.span,
                }));

                // iter += 1
                block_node.statements.push(hir::Node::Assign(hir::Assign {
                    lhs: Box::new(iter_id_node.clone()),
                    rhs: Box::new(hir::Node::Builtin(hir::Builtin::Add(hir::Binary {
                        ty: iter_type,
                        span: self.span,
                        lhs: Box::new(iter_id_node),
                        rhs: Box::new(hir::Node::Const(hir::Const {
                            value: ConstValue::Uint(1),
                            ty: iter_type,
                            span: self.span,
                        })),
                    }))),
                    ty: unit_type,
                    span: self.span,
                }));

                sess.loop_depth -= 1;
                env.pop_scope();

                statements.push(hir::Node::Control(hir::Control::While(hir::While {
                    condition: Box::new(condition),
                    body: Box::new(hir::Node::Sequence(block_node)),
                    ty: unit_type,
                    span: self.span,
                })));

                Ok(hir::Node::Sequence(hir::Sequence {
                    statements,
                    ty: unit_type,
                    span: self.span,
                    is_scope: false,
                }))
            }
            ast::ForIter::Value(value) => {
                // Lowers the for loop into the following loop:
                //
                // -- Ast --
                // for x, i in value {
                //     printf("%d %d\n", i, x);
                // }

                // -- Hir --
                // {
                //     let mut i = 0;
                //     while i < value.len() {
                //         let x = value[i];
                //         printf("%d %d\n", i, x);
                //         i += 1;
                //     }
                // }

                let value_node = value.check(sess, env, None)?;
                let (value_type, value_span) = (value_node.ty(), value_node.span());

                let value_node_type = value_node.ty().normalize(&sess.tcx);

                let inner = match &value_node_type {
                    Type::Array(inner, _) => inner.clone(),
                    Type::Pointer(inner, _) => match inner.as_ref() {
                        Type::Array(inner, _) | Type::Slice(inner) | Type::Str(inner) => inner.clone(),
                        _ => {
                            // TODO: duplicate error
                            return Err(Diagnostic::error()
                                .with_message(format!("can't iterate over `{}`", value_node_type.display(&sess.tcx)))
                                .with_label(Label::primary(value.span(), "can't iterate")));
                        }
                    },
                    _ => {
                        // TODO: duplicate error
                        return Err(Diagnostic::error()
                            .with_message(format!("can't iterate over `{}`", value_node_type.display(&sess.tcx)))
                            .with_label(Label::primary(value.span(), "can't iterate")));
                    }
                };

                env.push_scope(ScopeKind::Loop);
                sess.loop_depth += 1;

                let mut statements: Vec<hir::Node> = vec![];

                // bind the value to a local variable, so we don't have to evaluate the expression every loop
                let value_name = sess.generate_name("iterator");
                let (value_id, value_binding) = sess.bind_name(
                    env,
                    value_name,
                    ast::Visibility::Private,
                    value_type,
                    Some(value_node),
                    false,
                    BindingInfoKind::Orphan,
                    value_span,
                    BindingInfoFlags::empty(),
                )?;

                statements.push(value_binding);

                let value_id_node = hir::Node::Id(hir::Id {
                    id: value_id,
                    ty: value_type,
                    span: value_span,
                });

                // let mut index = 0
                let index_binding = self.index_binding.clone().unwrap_or_else(|| ast::NameAndSpan {
                    name: sess.generate_name("index"),
                    span: self.span,
                });

                let (index_id, index_binding) = sess.bind_name(
                    env,
                    index_binding.name,
                    ast::Visibility::Private,
                    index_type,
                    Some(hir::Node::Const(hir::Const {
                        value: ConstValue::Uint(0),
                        ty: index_type,
                        span: index_binding.span,
                    })),
                    false,
                    BindingInfoKind::Orphan,
                    index_binding.span,
                    if self.index_binding.is_some() {
                        BindingInfoFlags::IS_USER_DEFINED
                            | BindingInfoFlags::TYPE_WAS_INFERRED
                            | BindingInfoFlags::NO_CONST_FOLD
                    } else {
                        BindingInfoFlags::NO_CONST_FOLD
                    },
                )?;

                statements.push(index_binding);

                let index_id_node = hir::Node::Id(hir::Id {
                    id: index_id,
                    ty: index_type,
                    span: self.span,
                });

                // index <= value.len
                let value_len_node = match &value_node_type.maybe_deref_once() {
                    Type::Array(_, size) => hir::Node::Const(hir::Const {
                        value: ConstValue::Uint(*size as _),
                        ty: index_type,
                        span: self.span,
                    }),
                    // This must be a Pointer(Slice)
                    _ => hir::Node::MemberAccess(hir::MemberAccess {
                        value: Box::new(value_id_node.clone()),
                        member_name: ustr("len"),
                        member_index: 1,
                        ty: index_type,
                        span: self.span,
                    }),
                };

                let condition = hir::Node::Builtin(hir::Builtin::Lt(hir::Binary {
                    ty: bool_type,
                    span: self.span,
                    lhs: Box::new(index_id_node.clone()),
                    rhs: Box::new(value_len_node),
                }));

                // bind before block is checked: let iter = value[index]
                let iter_type = sess.tcx.bound(inner.as_ref().clone(), self.iter_binding.span);

                let (_, iter_binding) = sess.bind_name(
                    env,
                    self.iter_binding.name,
                    ast::Visibility::Private,
                    iter_type,
                    Some(hir::Node::Builtin(hir::Builtin::Offset(hir::Offset {
                        value: Box::new(value_id_node),
                        index: Box::new(index_id_node.clone()),
                        ty: iter_type,
                        span: self.span,
                    }))),
                    false,
                    BindingInfoKind::Orphan,
                    self.iter_binding.span,
                    BindingInfoFlags::IS_USER_DEFINED
                        | BindingInfoFlags::TYPE_WAS_INFERRED
                        | BindingInfoFlags::NO_CONST_FOLD,
                )?;

                // loop block { ... }
                let mut block_node = self.block.check(sess, env, None)?.into_sequence().unwrap();

                // let iter = value[index]
                block_node.statements.insert(0, iter_binding);

                // index += 1
                block_node.statements.push(hir::Node::Assign(hir::Assign {
                    lhs: Box::new(index_id_node.clone()),
                    rhs: Box::new(hir::Node::Builtin(hir::Builtin::Add(hir::Binary {
                        ty: index_type,
                        span: self.span,
                        lhs: Box::new(index_id_node),
                        rhs: Box::new(hir::Node::Const(hir::Const {
                            value: ConstValue::Uint(1),
                            ty: index_type,
                            span: self.span,
                        })),
                    }))),
                    ty: unit_type,
                    span: self.span,
                }));

                sess.loop_depth -= 1;
                env.pop_scope();

                statements.push(hir::Node::Control(hir::Control::While(hir::While {
                    condition: Box::new(condition),
                    body: Box::new(hir::Node::Sequence(block_node)),
                    ty: unit_type,
                    span: self.span,
                })));

                Ok(hir::Node::Sequence(hir::Sequence {
                    statements,
                    ty: unit_type,
                    span: self.span,
                    is_scope: false,
                }))
            }
        }
    }
}

impl Check for ast::StaticEval {
    fn check(&self, sess: &mut CheckSess, env: &mut Env, _expected_type: Option<TypeId>) -> CheckResult {
        // Note (Ron 02/07/2022):
        // The inner expression of `const` isn't allowed to capture its outer environment yet.
        // TODO: Running arbitrary should code require these preconditions to be met:
        //       1. All types are at least partially inferred
        //       2. All types in all memory locations are sized
        let node = sess.with_env(env.module_id(), |sess, mut env| self.expr.check(sess, &mut env, None))?;

        if sess.workspace.build_options.check_mode {
            // TODO: This is a hack so that printing won't interfere with our communication
            // TODO: with the language server. This causes false-positives, and needs to be fixed.
            Ok(node)
        } else {
            let value = sess.eval(&node, env.module_id(), self.span)?;

            Ok(hir::Node::Const(hir::Const {
                value,
                ty: node.ty(),
                span: self.span,
            }))
        }
    }
}

impl Check for ast::Function {
    fn check(&self, sess: &mut CheckSess, env: &mut Env, expected_type: Option<TypeId>) -> CheckResult {
        check_function(
            sess,
            env,
            &self.sig,
            &ast::Ast::Block(self.body.clone()),
            self.span,
            expected_type,
            false,
        )
    }
}

impl Check for ast::Return {
    fn check(&self, sess: &mut CheckSess, env: &mut Env, _expected_type: Option<TypeId>) -> CheckResult {
        let function_frame = sess
            .function_frame()
            .ok_or(SyntaxError::outside_of_function(self.span, "return"))?;

        let value = if let Some(expr) = &self.expr {
            let return_type = function_frame.return_type;
            let mut node = expr.check(sess, env, Some(return_type))?;

            node.ty()
                .unify(&return_type, &mut sess.tcx)
                .or_coerce_into_ty(&mut node, &return_type, &mut sess.tcx, sess.target_metrics.word_size)
                .or_report_err(
                    &sess.tcx,
                    &return_type,
                    Some(function_frame.return_type_span),
                    &node.ty(),
                    expr.span(),
                )?;

            node
        } else {
            let unit_type = sess.tcx.common_types.unit;

            function_frame
                .return_type
                .unify(&unit_type, &mut sess.tcx)
                .or_report_err(&sess.tcx, &unit_type, None, &function_frame.return_type, self.span)?;

            hir::Node::Const(hir::Const {
                value: ConstValue::Unit(()),
                ty: unit_type,
                span: self.span,
            })
        };

        Ok(hir::Node::Control(hir::Control::Return(hir::Return {
            value: Box::new(value),
            ty: sess.tcx.common_types.never,
            span: self.span,
        })))
    }
}
impl Check for ast::If {
    fn check(&self, sess: &mut CheckSess, env: &mut Env, expected_type: Option<TypeId>) -> CheckResult {
        let unit_type = sess.tcx.common_types.unit;
        let bool_type = sess.tcx.common_types.bool;

        let mut condition_node = self.condition.check(sess, env, Some(bool_type))?;

        condition_node
            .ty()
            .unify(&bool_type, &mut sess.tcx)
            .or_coerce_into_ty(
                &mut condition_node,
                &bool_type,
                &mut sess.tcx,
                sess.target_metrics.word_size,
            )
            .or_report_err(&sess.tcx, &bool_type, None, &condition_node.ty(), self.condition.span())?;

        // if the condition is compile-time known, only check the resulting branch
        match condition_node.as_const_value() {
            Some(ConstValue::Bool(true)) => self.then.check(sess, env, expected_type),
            Some(ConstValue::Bool(false)) => {
                if let Some(otherwise) = &self.otherwise {
                    otherwise.check(sess, env, expected_type)
                } else {
                    Ok(hir::Node::Const(hir::Const {
                        value: ConstValue::Unit(()),
                        ty: unit_type,
                        span: self.span,
                    }))
                }
            }
            _ => {
                let mut then_node = self.then.check(sess, env, expected_type)?;

                let if_node = if let Some(otherwise) = &self.otherwise {
                    let mut otherwise_node = otherwise.check(sess, env, Some(then_node.ty()))?;

                    otherwise_node
                        .ty()
                        .unify(&then_node.ty(), &mut sess.tcx)
                        .or_coerce(
                            &mut then_node,
                            &mut otherwise_node,
                            &mut sess.tcx,
                            sess.target_metrics.word_size,
                        )
                        .or_report_err(
                            &sess.tcx,
                            &then_node.ty(),
                            Some(self.then.span()),
                            &otherwise_node.ty(),
                            otherwise.span(),
                        )?;

                    hir::If {
                        ty: then_node.ty(),
                        span: self.span,
                        condition: Box::new(condition_node),
                        then: Box::new(then_node),
                        otherwise: Some(Box::new(otherwise_node)),
                    }
                } else {
                    hir::If {
                        ty: unit_type,
                        span: self.span,
                        condition: Box::new(condition_node),
                        then: Box::new(then_node),
                        otherwise: None,
                    }
                };

                Ok(hir::Node::Control(hir::Control::If(if_node)))
            }
        }
    }
}

impl Check for ast::Binary {
    fn check(&self, sess: &mut CheckSess, env: &mut Env, _expected_type: Option<TypeId>) -> CheckResult {
        let is_assignment = self.op.is_assignment();

        sess.in_lvalue_context = is_assignment;

        let mut lhs_node = self.lhs.check(sess, env, None)?;

        sess.in_lvalue_context = false;

        // Apply short circuiting to && and || when const folding
        match (&self.op, lhs_node.as_const_value()) {
            (ast::BinaryOp::And, Some(ConstValue::Bool(false))) => {
                let bool_type = sess.tcx.common_types.bool;

                lhs_node.ty().unify(&bool_type, &mut sess.tcx).or_report_err(
                    &sess.tcx,
                    &bool_type,
                    None,
                    &lhs_node.ty(),
                    lhs_node.span(),
                )?;

                return Ok(hir::Node::Const(hir::Const {
                    value: ConstValue::Bool(false),
                    ty: bool_type,
                    span: self.span,
                }));
            }
            (ast::BinaryOp::Or, Some(ConstValue::Bool(true))) => {
                let bool_type = sess.tcx.common_types.bool;

                lhs_node.ty().unify(&bool_type, &mut sess.tcx).or_report_err(
                    &sess.tcx,
                    &bool_type,
                    None,
                    &lhs_node.ty(),
                    lhs_node.span(),
                )?;

                return Ok(hir::Node::Const(hir::Const {
                    value: ConstValue::Bool(true),
                    ty: bool_type,
                    span: self.span,
                }));
            }
            _ => (),
        }

        let mut rhs_node = self.rhs.check(sess, env, Some(lhs_node.ty()))?;

        let lhs_node_type = lhs_node.ty().normalize(&sess.tcx);

        let expected_rhs_type = match lhs_node_type {
            Type::Pointer(..) => match &self.op {
                ast::BinaryOp::Add | ast::BinaryOp::Sub => sess.tcx.common_types.int,
                ast::BinaryOp::Eq
                | ast::BinaryOp::Ne
                | ast::BinaryOp::Lt
                | ast::BinaryOp::Le
                | ast::BinaryOp::Gt
                | ast::BinaryOp::Ge => lhs_node.ty(),
                op => {
                    return Err(Diagnostic::error()
                        .with_message(format!(
                            "invalid operator `{}` used in pointer arithmetic",
                            op.to_string()
                        ))
                        .with_label(Label::primary(self.span, "invalid in pointer arithmetic"))
                        .with_label(Label::secondary(
                            lhs_node.span(),
                            format!("because this is of type {}", lhs_node_type.display(&sess.tcx)),
                        )))
                }
            },
            _ => match &self.op {
                ast::BinaryOp::Add
                | ast::BinaryOp::Sub
                | ast::BinaryOp::Mul
                | ast::BinaryOp::Div
                | ast::BinaryOp::Rem
                | ast::BinaryOp::Lt
                | ast::BinaryOp::Le
                | ast::BinaryOp::Gt
                | ast::BinaryOp::Ge
                | ast::BinaryOp::Shl
                | ast::BinaryOp::Shr
                | ast::BinaryOp::BitOr
                | ast::BinaryOp::BitXor
                | ast::BinaryOp::BitAnd => {
                    let anyint_type = sess.tcx.anyint(lhs_node.span());

                    lhs_node.ty().unify(&anyint_type, &mut sess.tcx).or_report_err(
                        &sess.tcx,
                        &anyint_type,
                        None,
                        &lhs_node.ty(),
                        lhs_node.span(),
                    )?;

                    anyint_type
                }
                ast::BinaryOp::And | ast::BinaryOp::Or => {
                    let bool_type = sess.tcx.common_types.bool;

                    lhs_node.ty().unify(&bool_type, &mut sess.tcx).or_report_err(
                        &sess.tcx,
                        &bool_type,
                        None,
                        &lhs_node.ty(),
                        lhs_node.span(),
                    )?;

                    bool_type
                }
                _ => lhs_node.ty(),
            },
        };

        rhs_node
            .ty()
            .unify(&expected_rhs_type, &mut sess.tcx)
            .or_coerce(
                &mut lhs_node,
                &mut rhs_node,
                &mut sess.tcx,
                sess.target_metrics.word_size,
            )
            .or_report_err(&sess.tcx, &expected_rhs_type, None, &rhs_node.ty(), self.rhs.span())?;

        let result_type = match lhs_node_type {
            Type::Pointer(..) => match &self.op {
                ast::BinaryOp::Add | ast::BinaryOp::Sub => lhs_node.ty(),
                ast::BinaryOp::Eq
                | ast::BinaryOp::Ne
                | ast::BinaryOp::Lt
                | ast::BinaryOp::Le
                | ast::BinaryOp::Gt
                | ast::BinaryOp::Ge => sess.tcx.common_types.bool,
                _ => panic!(),
            },
            _ => match &self.op {
                ast::BinaryOp::Add
                | ast::BinaryOp::Sub
                | ast::BinaryOp::Mul
                | ast::BinaryOp::Div
                | ast::BinaryOp::Rem
                | ast::BinaryOp::Shl
                | ast::BinaryOp::Shr
                | ast::BinaryOp::BitOr
                | ast::BinaryOp::BitXor
                | ast::BinaryOp::BitAnd => lhs_node.ty(),

                ast::BinaryOp::Eq
                | ast::BinaryOp::Ne
                | ast::BinaryOp::Lt
                | ast::BinaryOp::Le
                | ast::BinaryOp::Gt
                | ast::BinaryOp::Ge
                | ast::BinaryOp::And
                | ast::BinaryOp::Or => sess.tcx.common_types.bool,

                ast::BinaryOp::Assign
                | ast::BinaryOp::AddAssign
                | ast::BinaryOp::SubAssign
                | ast::BinaryOp::MulAssign
                | ast::BinaryOp::DivAssign
                | ast::BinaryOp::RemAssign
                | ast::BinaryOp::AndAssign
                | ast::BinaryOp::OrAssign
                | ast::BinaryOp::ShlAssign
                | ast::BinaryOp::ShrAssign
                | ast::BinaryOp::BitAndAssign
                | ast::BinaryOp::BitOrAssign
                | ast::BinaryOp::BitXorAssign => sess.tcx.common_types.unit,
            },
        };

        match (lhs_node.as_const_value(), rhs_node.as_const_value()) {
            (Some(lhs), Some(rhs)) if const_fold::is_valid_binary_op(self.op) => {
                let const_value = const_fold::binary(lhs, rhs, self.op, self.span, &sess.tcx)?;

                // println!(
                //     "{} {} {} => {}",
                //     lhs.display(&sess.tcx),
                //     self.op,
                //     rhs.display(&sess.tcx),
                //     const_value.display(&sess.tcx)
                // );

                Ok(hir::Node::Const(hir::Const {
                    value: const_value,
                    ty: result_type,
                    span: self.span,
                }))
            }
            _ => {
                let op_node = |op: ast::BinaryOp| {
                    let binary = hir::Binary {
                        lhs: Box::new(lhs_node.clone()),
                        rhs: Box::new(rhs_node.clone()),
                        ty: result_type,
                        span: self.span,
                    };

                    match op {
                        ast::BinaryOp::Add => hir::Node::Builtin(hir::Builtin::Add(binary)),
                        ast::BinaryOp::Sub => hir::Node::Builtin(hir::Builtin::Sub(binary)),
                        ast::BinaryOp::Mul => hir::Node::Builtin(hir::Builtin::Mul(binary)),
                        ast::BinaryOp::Div => hir::Node::Builtin(hir::Builtin::Div(binary)),
                        ast::BinaryOp::Rem => hir::Node::Builtin(hir::Builtin::Rem(binary)),
                        ast::BinaryOp::Eq => hir::Node::Builtin(hir::Builtin::Eq(binary)),
                        ast::BinaryOp::Ne => hir::Node::Builtin(hir::Builtin::Ne(binary)),
                        ast::BinaryOp::Lt => hir::Node::Builtin(hir::Builtin::Lt(binary)),
                        ast::BinaryOp::Le => hir::Node::Builtin(hir::Builtin::Le(binary)),
                        ast::BinaryOp::Gt => hir::Node::Builtin(hir::Builtin::Gt(binary)),
                        ast::BinaryOp::Ge => hir::Node::Builtin(hir::Builtin::Ge(binary)),
                        ast::BinaryOp::And => hir::Node::Builtin(hir::Builtin::And(binary)),
                        ast::BinaryOp::Or => hir::Node::Builtin(hir::Builtin::Or(binary)),
                        ast::BinaryOp::Shl => hir::Node::Builtin(hir::Builtin::Shl(binary)),
                        ast::BinaryOp::Shr => hir::Node::Builtin(hir::Builtin::Shr(binary)),
                        ast::BinaryOp::BitAnd => hir::Node::Builtin(hir::Builtin::BitAnd(binary)),
                        ast::BinaryOp::BitOr => hir::Node::Builtin(hir::Builtin::BitOr(binary)),
                        ast::BinaryOp::BitXor => hir::Node::Builtin(hir::Builtin::BitXor(binary)),
                        _ => unreachable!(),
                    }
                };

                if is_assignment {
                    sess.check_mutable_lvalue_access(&lhs_node)?;
                }

                match self.op {
                    ast::BinaryOp::Add
                    | ast::BinaryOp::Sub
                    | ast::BinaryOp::Mul
                    | ast::BinaryOp::Div
                    | ast::BinaryOp::Rem
                    | ast::BinaryOp::Eq
                    | ast::BinaryOp::Ne
                    | ast::BinaryOp::Lt
                    | ast::BinaryOp::Le
                    | ast::BinaryOp::Gt
                    | ast::BinaryOp::Ge
                    | ast::BinaryOp::And
                    | ast::BinaryOp::Or
                    | ast::BinaryOp::Shl
                    | ast::BinaryOp::Shr
                    | ast::BinaryOp::BitAnd
                    | ast::BinaryOp::BitOr
                    | ast::BinaryOp::BitXor => Ok(op_node(self.op)),

                    ast::BinaryOp::Assign => Ok(hir::Node::Assign(hir::Assign {
                        lhs: Box::new(lhs_node),
                        rhs: Box::new(rhs_node),
                        ty: result_type,
                        span: self.span,
                    })),

                    ast::BinaryOp::AddAssign
                    | ast::BinaryOp::SubAssign
                    | ast::BinaryOp::MulAssign
                    | ast::BinaryOp::DivAssign
                    | ast::BinaryOp::RemAssign
                    | ast::BinaryOp::AndAssign
                    | ast::BinaryOp::OrAssign
                    | ast::BinaryOp::ShlAssign
                    | ast::BinaryOp::ShrAssign
                    | ast::BinaryOp::BitAndAssign
                    | ast::BinaryOp::BitOrAssign
                    | ast::BinaryOp::BitXorAssign => {
                        let inner_op = self.op.inner();

                        let assign = hir::Node::Assign(hir::Assign {
                            lhs: Box::new(lhs_node.clone()),
                            rhs: Box::new(op_node(inner_op)),
                            ty: result_type,
                            span: self.span,
                        });

                        Ok(assign)
                    }
                }
            }
        }
    }
}
impl Check for ast::Unary {
    fn check(&self, sess: &mut CheckSess, env: &mut Env, _expected_type: Option<TypeId>) -> CheckResult {
        match self.op {
            ast::UnaryOp::Ref(is_mutable) => {
                sess.in_lvalue_context = true;
                let node = self.value.check(sess, env, None)?;
                sess.in_lvalue_context = false;

                let node_type = node.ty();
                let ptr_type = sess
                    .tcx
                    .bound(Type::Pointer(Box::new(node_type.as_kind()), is_mutable), self.span);

                if sess.is_lvalue(&node) || node_type.normalize(&sess.tcx).is_unsized() {
                    Ok(hir::Node::Builtin(hir::Builtin::Ref(hir::Ref {
                        value: Box::new(node),
                        is_mutable,
                        ty: ptr_type,
                        span: self.span,
                    })))
                } else {
                    let (bound_node, rvalue_node) = sess.build_rvalue_ref(env, node, is_mutable, self.span)?;

                    Ok(hir::Node::Sequence(hir::Sequence {
                        statements: vec![bound_node, rvalue_node],
                        ty: ptr_type,
                        span: self.span,
                        is_scope: false,
                    }))
                }
            }
            ast::UnaryOp::Deref => {
                let mut node = self.value.check(sess, env, None)?;
                let node_type = node.ty();

                let node_type_norm = node_type.normalize(&sess.tcx);
                match &node_type_norm {
                    Type::Pointer(inner, _) => {
                        if inner.is_unsized() {
                            Err(Diagnostic::error()
                                .with_message(format!(
                                    "cannot dereference value of type `{}`",
                                    node_type_norm.display(&sess.tcx)
                                ))
                                .with_label(Label::primary(self.span, "cannot dereference")))
                        } else {
                            Ok(hir::Node::Builtin(hir::Builtin::Deref(hir::Unary {
                                ty: sess.tcx.bound(inner.as_ref().clone(), self.span),
                                span: self.span,
                                value: Box::new(node),
                            })))
                        }
                    }
                    Type::Var(_) => {
                        let pointee_ty = sess.tcx.var(self.span);

                        let ptr_ty = sess
                            .tcx
                            .bound(Type::Pointer(Box::new(pointee_ty.into()), true), self.span);

                        node_type
                            .unify(&ptr_ty, &mut sess.tcx)
                            .or_coerce_into_ty(&mut node, &ptr_ty, &mut sess.tcx, sess.target_metrics.word_size)
                            .or_report_err(&sess.tcx, &ptr_ty, None, &node_type, self.value.span())?;

                        Ok(hir::Node::Builtin(hir::Builtin::Deref(hir::Unary {
                            ty: pointee_ty,
                            span: self.span,
                            value: Box::new(node),
                        })))
                    }
                    ty => Err(Diagnostic::error()
                        .with_message(format!("cannot dereference value of type `{}`", ty.display(&sess.tcx)))
                        .with_label(Label::primary(self.span, "cannot dereference"))),
                }
            }
            ast::UnaryOp::Not => {
                let node = self.value.check(sess, env, None)?;
                let node_type = node.ty();

                let anyint = sess.tcx.anyint(self.span);
                let bool = sess.tcx.common_types.bool;

                node_type
                    .unify(&bool, &mut sess.tcx)
                    .or_else(|_| node_type.unify(&anyint, &mut sess.tcx))
                    .or_report_err(&sess.tcx, &bool, None, &node_type, self.value.span())?;

                if let Some(const_value) = node.as_const_value() {
                    Ok(hir::Node::Const(hir::Const {
                        value: const_value.not(),
                        ty: node_type,
                        span: self.span,
                    }))
                } else {
                    Ok(hir::Node::Builtin(hir::Builtin::Not(hir::Unary {
                        value: Box::new(node),
                        ty: node_type,
                        span: self.span,
                    })))
                }
            }
            ast::UnaryOp::Neg => {
                let node = self.value.check(sess, env, None)?;
                let node_type = node.ty();

                let anyint = sess.tcx.anyint(self.span);

                node_type.unify(&anyint, &mut sess.tcx).or_report_err(
                    &sess.tcx,
                    &anyint,
                    None,
                    &node_type,
                    self.value.span(),
                )?;

                if let Some(const_value) = node.as_const_value() {
                    Ok(hir::Node::Const(hir::Const {
                        value: const_value.neg(),
                        ty: node_type,
                        span: self.span,
                    }))
                } else {
                    Ok(hir::Node::Builtin(hir::Builtin::Neg(hir::Unary {
                        value: Box::new(node),
                        ty: node_type,
                        span: self.span,
                    })))
                }
            }
            ast::UnaryOp::Plus => {
                let node = self.value.check(sess, env, None)?;
                let node_type = node.ty();

                let anyint = sess.tcx.anyint(self.span);

                node_type.unify(&anyint, &mut sess.tcx).or_report_err(
                    &sess.tcx,
                    &anyint,
                    None,
                    &node_type,
                    self.value.span(),
                )?;

                Ok(node)
            }
        }
    }
}
impl Check for ast::Call {
    fn check(&self, sess: &mut CheckSess, env: &mut Env, _expected_type: Option<TypeId>) -> CheckResult {
        fn is_callee_const_intrinsic(sess: &mut CheckSess, callee: &hir::Node) -> Option<hir::Intrinsic> {
            if let Some(ConstValue::Function(f)) = callee.as_const_value() {
                let function = sess.cache.functions.get(f.id).unwrap();
                match &function.kind {
                    hir::FunctionKind::Intrinsic(intrinsic) => match intrinsic {
                        hir::Intrinsic::Location | hir::Intrinsic::CallerLocation => Some(*intrinsic),
                        hir::Intrinsic::StartWorkspace | hir::Intrinsic::Os | hir::Intrinsic::Arch => None,
                    },
                    _ => None,
                }
            } else {
                None
            }
        }

        fn validate_call_args(sess: &mut CheckSess, args: &[hir::Node]) -> DiagnosticResult<()> {
            for arg in args.iter() {
                match arg.ty().normalize(&sess.tcx) {
                    Type::Type(_) | Type::AnyType => {
                        return Err(Diagnostic::error()
                            .with_message("types cannot be passed as function arguments")
                            .with_label(Label::primary(arg.span(), "cannot pass type")))
                    }
                    Type::Module(_) => {
                        return Err(Diagnostic::error()
                            .with_message("modules cannot be passed as function arguments")
                            .with_label(Label::primary(arg.span(), "cannot pass module")))
                    }
                    _ => (),
                }
            }

            Ok(())
        }

        let callee = self.callee.check(sess, env, None)?;

        match callee.ty().normalize(&sess.tcx) {
            Type::Function(function_type) => {
                fn arg_mismatch(
                    sess: &CheckSess,
                    function_type: &FunctionType,
                    arg_count: usize,
                    span: Span,
                ) -> Diagnostic {
                    let expected = function_type.params.len();
                    let actual = arg_count;

                    Diagnostic::error()
                        .with_message(format!(
                            "function expects {} argument{}, but {} {} supplied",
                            expected,
                            if expected == 0 || expected > 1 { "s" } else { "" },
                            actual,
                            if actual == 0 || actual > 1 { "were" } else { "was" },
                        ))
                        .with_label(Label::primary(
                            span,
                            format!(
                                "expected {} argument{}, got {}",
                                expected,
                                if expected == 0 || expected > 1 { "s" } else { "" },
                                actual
                            ),
                        ))
                        .with_note(format!("function is of type `{}`", function_type.display(&sess.tcx)))
                }

                let mut args: Vec<hir::Node> = vec![];

                enum Varargs {
                    Empty,
                    Individual(Vec<hir::Node>),
                    Spread(hir::Node),
                }

                let mut vararg_args = Varargs::Empty;

                // If the function was annotated by track_caller, its first argument
                // should be the inserted location parameter: track_caller@location
                let param_offset = match function_type.params.first() {
                    Some(param) if param.name == symbols::SYM_TRACK_CALLER_LOCATION_PARAM => {
                        let ty = sess.location_type()?;

                        let arg = match sess.get_track_caller_location_param_id(env, self.span) {
                            Ok(id) => hir::Node::Id(hir::Id {
                                id,
                                ty,
                                span: self.span,
                            }),
                            Err(_) => {
                                let value = sess.build_location_value(env, self.span)?;

                                hir::Node::Const(hir::Const {
                                    value,
                                    ty,
                                    span: self.span,
                                })
                            }
                        };

                        args.push(arg);

                        1
                    }
                    _ => 0,
                };

                // Check the arguments passed against the function's parameter types
                for (index, arg) in self.args.iter().enumerate() {
                    if let Some(param) = function_type.params.get(index + param_offset) {
                        let param_type = sess.tcx.bound(param.ty.clone(), arg.value.span());
                        let mut node = arg.value.check(sess, env, Some(param_type))?;

                        node.ty()
                            .unify(&param_type, &mut sess.tcx)
                            .or_coerce_into_ty(&mut node, &param_type, &mut sess.tcx, sess.target_metrics.word_size)
                            .or_report_err(&sess.tcx, &param_type, None, &node.ty(), arg.value.span())?;

                        args.push(node);
                    } else if let Some(varargs) = &function_type.varargs {
                        // this is a variadic argument, meaning that the argument's
                        // index is greater than the function's param length
                        let mut node = arg.value.check(sess, env, None)?;

                        if let Some(vararg_type) = &varargs.ty {
                            let is_last = index == self.args.len() - 1;
                            match (arg.spread, is_last) {
                                (true, true) => {
                                    // This is a spreaded variadic argument
                                    match &vararg_args {
                                        Varargs::Individual(varargs) => {
                                            return Err(Diagnostic::error()
                                                .with_message(
                                                    "variadic arguments cannot be passed and spreaded at the same time",
                                                )
                                                .with_label(Label::primary(
                                                    arg.value.span(),
                                                    "cannot spread this argument",
                                                ))
                                                .with_label(Label::secondary(
                                                    varargs[0].span(),
                                                    "first variadic argument passed here",
                                                )))
                                        }
                                        Varargs::Spread(node) => {
                                            return Err(Diagnostic::error()
                                                .with_message("already spreaded variadic arguments")
                                                .with_label(Label::primary(
                                                    arg.value.span(),
                                                    "variadic arguments spreaded twice",
                                                ))
                                                .with_label(Label::secondary(node.span(), "first spread here")))
                                        }
                                        _ => {
                                            let ty = node.ty().normalize(&sess.tcx);

                                            match node.ty().normalize(&sess.tcx) {
                                                Type::Pointer(inner, _) => match inner.as_ref() {
                                                    Type::Slice(elem_type) => {
                                                        elem_type.unify(vararg_type, &mut sess.tcx).or_report_err(
                                                            &sess.tcx,
                                                            vararg_type,
                                                            None,
                                                            elem_type.as_ref(),
                                                            node.span(),
                                                        )?;

                                                        vararg_args = Varargs::Spread(node);
                                                    }
                                                    _ => {
                                                        return Err(Diagnostic::error()
                                                            .with_message(format!(
                                                                "cannot spread argument of type `{}`",
                                                                ty.display(&sess.tcx)
                                                            ))
                                                            .with_label(Label::primary(
                                                                arg.value.span(),
                                                                "invalid argument type",
                                                            )))
                                                    }
                                                },
                                                Type::Array(elem_type, _) => {
                                                    elem_type.unify(vararg_type, &mut sess.tcx).or_report_err(
                                                        &sess.tcx,
                                                        vararg_type,
                                                        None,
                                                        elem_type.as_ref(),
                                                        node.span(),
                                                    )?;

                                                    let (bound_node, rvalue_node) =
                                                        sess.build_rvalue_ref(env, node, false, self.span)?;

                                                    let slice_type = sess.tcx.bound(
                                                        Type::slice_pointer(vararg_type.clone(), false),
                                                        self.span,
                                                    );

                                                    let varargs_slice = hir::Node::Cast(hir::Cast {
                                                        value: Box::new(rvalue_node),
                                                        ty: slice_type,
                                                        span: self.span,
                                                    });

                                                    let varargs_seq = hir::Node::Sequence(hir::Sequence {
                                                        statements: vec![bound_node, varargs_slice],
                                                        ty: slice_type,
                                                        span: self.span,
                                                        is_scope: false,
                                                    });

                                                    vararg_args = Varargs::Spread(varargs_seq);
                                                }
                                                _ => {
                                                    return Err(Diagnostic::error()
                                                        .with_message(format!(
                                                            "cannot spread argument of type `{}`",
                                                            ty.display(&sess.tcx)
                                                        ))
                                                        .with_label(Label::primary(
                                                            arg.value.span(),
                                                            "invalid argument type",
                                                        )))
                                                }
                                            }
                                        }
                                    }
                                }
                                (true, false) => {
                                    return Err(Diagnostic::error()
                                        .with_message("variadic argument spread must come last")
                                        .with_label(Label::primary(arg.value.span(), "invalid argument spread")))
                                }
                                _ => {
                                    // This is a regular variadic argument

                                    node.ty()
                                        .unify(vararg_type, &mut sess.tcx)
                                        .or_coerce_into_ty(
                                            &mut node,
                                            vararg_type,
                                            &mut sess.tcx,
                                            sess.target_metrics.word_size,
                                        )
                                        .or_report_err(&sess.tcx, vararg_type, None, &node.ty(), arg.value.span())?;

                                    match &mut vararg_args {
                                        Varargs::Individual(varargs) => {
                                            varargs.push(node);
                                        }
                                        Varargs::Spread(_) => unreachable!(),
                                        _ => {
                                            vararg_args = Varargs::Individual(vec![node]);
                                        }
                                    }
                                }
                            }
                        } else {
                            if arg.spread {
                                return Err(Diagnostic::error()
                                    .with_message("cannot spread untyped variadic arguments")
                                    .with_label(Label::primary(arg.value.span(), "cannot spread this argument")));
                            } else {
                                args.push(node);
                            }
                        }
                    } else {
                        return Err(arg_mismatch(sess, &function_type, self.args.len(), self.span));
                    }
                }

                if let Some(varargs) = &function_type.varargs {
                    if let Some(vararg_type) = &varargs.ty {
                        match vararg_args {
                            Varargs::Empty => (),
                            Varargs::Individual(vararg_args) => {
                                // Build a slice out of the passed variadic arguments
                                let varargs_array_literal =
                                    sess.array_literal_or_const(vararg_args, vararg_type.clone(), self.span);

                                let (bound_node, rvalue_node) =
                                    sess.build_rvalue_ref(env, varargs_array_literal, false, self.span)?;

                                let slice_type = sess
                                    .tcx
                                    .bound(Type::slice_pointer(vararg_type.clone(), false), self.span);

                                let varargs_slice = hir::Node::Cast(hir::Cast {
                                    value: Box::new(rvalue_node),
                                    ty: slice_type,
                                    span: self.span,
                                });

                                let varargs_seq = hir::Node::Sequence(hir::Sequence {
                                    statements: vec![bound_node, varargs_slice],
                                    ty: slice_type,
                                    span: self.span,
                                    is_scope: false,
                                });

                                args.push(varargs_seq);
                            }
                            Varargs::Spread(node) => args.push(node),
                        }
                    }
                }

                if args.len() < function_type.params.len() {
                    for param in function_type.params.iter().skip(args.len()) {
                        if let Some(default_value) = &param.default_value {
                            args.push(hir::Node::Const(hir::Const {
                                value: default_value.clone(),
                                ty: sess.tcx.bound(param.ty.clone(), self.span),
                                span: self.span,
                            }))
                        } else {
                            return Err(arg_mismatch(sess, &function_type, args.len(), self.span));
                        }
                    }
                }

                match &function_type.varargs {
                    Some(_) if args.len() < function_type.params.len() => {
                        return Err(arg_mismatch(sess, &function_type, args.len(), self.span))
                    }
                    None if args.len() != function_type.params.len() => {
                        return Err(arg_mismatch(sess, &function_type, args.len(), self.span))
                    }
                    _ => (),
                }

                validate_call_args(sess, &args)?;

                let ty = sess.tcx.bound(function_type.return_type.as_ref().clone(), self.span);

                if let Some(intrinsic) = is_callee_const_intrinsic(sess, &callee) {
                    match intrinsic {
                        hir::Intrinsic::Location => {
                            let value = sess.build_location_value(env, self.span)?;

                            Ok(hir::Node::Const(hir::Const {
                                value,
                                ty,
                                span: self.span,
                            }))
                        }
                        hir::Intrinsic::CallerLocation => {
                            sess.get_track_caller_location_param_id(env, self.span).map(|id| {
                                hir::Node::Id(hir::Id {
                                    id,
                                    ty,
                                    span: self.span,
                                })
                            })
                        }
                        hir::Intrinsic::StartWorkspace | hir::Intrinsic::Os | hir::Intrinsic::Arch => unreachable!(),
                    }
                } else {
                    Ok(hir::Node::Call(hir::Call {
                        callee: Box::new(callee),
                        args,
                        ty,
                        span: self.span,
                    }))
                }
            }
            ty => {
                let args = self
                    .args
                    .iter()
                    .map(|arg| arg.value.check(sess, env, None))
                    .collect::<DiagnosticResult<Vec<_>>>()?;

                let return_type = sess.tcx.var(self.span);

                let inferred_function_type = Type::Function(FunctionType {
                    params: args
                        .iter()
                        .map(|arg| FunctionTypeParam {
                            name: ustr(""),
                            ty: arg.ty().into(),
                            default_value: None,
                        })
                        .collect(),
                    return_type: Box::new(return_type.into()),
                    varargs: None,
                    kind: FunctionTypeKind::Orphan,
                });

                ty.unify(&inferred_function_type, &mut sess.tcx).or_report_err(
                    &sess.tcx,
                    &inferred_function_type,
                    None,
                    &ty,
                    self.callee.span(),
                )?;

                validate_call_args(sess, &args)?;

                Ok(hir::Node::Call(hir::Call {
                    callee: Box::new(callee),
                    args,
                    ty: return_type,
                    span: self.span,
                }))
            }
        }
    }
}

impl Check for ast::Cast {
    fn check(&self, sess: &mut CheckSess, env: &mut Env, expected_type: Option<TypeId>) -> CheckResult {
        let node = self.expr.check(sess, env, None)?;

        let target_type = check_type_expr(&self.target_type, sess, env)?;

        if let Some(expected_type) = expected_type {
            target_type.unify(&expected_type, &mut sess.tcx).or_report_err(
                &sess.tcx,
                &expected_type,
                sess.tcx.ty_span(expected_type),
                &target_type,
                self.target_type.span(),
            )?;
        }

        let from = node.ty().normalize(&sess.tcx);
        let to = target_type.normalize(&sess.tcx);

        if can_cast_type(&from, &to) {
            if let Some(const_value) = node.as_const_value() {
                if let Some(const_value) = try_cast_const_value(const_value, &to) {
                    return Ok(hir::Node::Const(hir::Const {
                        value: const_value,
                        ty: target_type,
                        span: self.span,
                    }));
                }
            }

            Ok(hir::Node::Cast(hir::Cast {
                value: Box::new(node),
                ty: target_type,
                span: self.span,
            }))
        } else {
            Err(Diagnostic::error()
                .with_message(format!(
                    "cannot cast from `{}` to `{}`",
                    from.display(&sess.tcx),
                    to.display(&sess.tcx)
                ))
                .with_label(Label::primary(
                    self.span,
                    format!("invalid cast to `{}`", to.display(&sess.tcx)),
                )))
        }
    }
}

impl Check for ast::Block {
    fn check(&self, sess: &mut CheckSess, env: &mut Env, expected_type: Option<TypeId>) -> CheckResult {
        let unit_type = sess.tcx.common_types.unit;

        match self.statements.len() {
            0 => Ok(hir::Node::Sequence(hir::Sequence {
                statements: vec![hir::Node::Const(hir::Const {
                    value: ConstValue::Unit(()),
                    ty: unit_type,
                    span: self.span,
                })],
                ty: unit_type,
                span: self.span,
                is_scope: true,
            })),
            1 => self.statements[0].check(sess, env, expected_type),
            _ => {
                let mut statements: Vec<hir::Node> = vec![];

                env.push_scope(ScopeKind::Block);

                let last_index = self.statements.len() - 1;
                for (i, expr) in self.statements.iter().enumerate() {
                    let expected_type = if i == last_index {
                        expected_type
                    } else {
                        Some(unit_type)
                    };

                    let node = expr.check(sess, env, expected_type)?;

                    statements.push(node);
                }

                env.pop_scope();

                let last_statement = statements.last().unwrap();

<<<<<<< HEAD
            let ty = statements.last().unwrap().ty();

            Ok(hir::Node::Sequence(hir::Sequence {
                statements,
                ty,
                span: self.span,
                is_scope: true,
            }))
=======
                let yield_type = if self.yields {
                    last_statement.ty()
                } else if last_statement.ty().normalize(&sess.tcx).is_never() {
                    sess.tcx.common_types.never
                } else {
                    unit_type
                };

                if !self.yields {
                    statements.push(hir::Node::Const(hir::Const {
                        value: ConstValue::Unit(()),
                        ty: yield_type,
                        span: last_statement.span(),
                    }));
                }

                Ok(hir::Node::Sequence(hir::Sequence {
                    statements,
                    ty: yield_type,
                    span: self.span,
                    is_scope: true,
                }))
            }
>>>>>>> 0d14ad9b
        }
    }
}

impl Check for ast::TupleLiteral {
    fn check(&self, sess: &mut CheckSess, env: &mut Env, expected_type: Option<TypeId>) -> CheckResult {
        // when a tuple literal is empty, it is either a unit value or unit type
        if self.elements.is_empty() {
            let unit_ty = sess.tcx.common_types.unit;

            let (ty, const_value) = if expected_type.map_or(false, |ty| ty.normalize(&sess.tcx).is_type()) {
                (
                    sess.tcx.bound(unit_ty.as_kind().create_type(), self.span),
                    ConstValue::Type(unit_ty),
                )
            } else {
                (unit_ty, ConstValue::Unit(()))
            };

            return Ok(hir::Node::Const(hir::Const {
                value: const_value,
                ty,
                span: self.span,
            }));
        }

        let elements = self
            .elements
            .iter()
            .map(|el| el.check(sess, env, None))
            .collect::<DiagnosticResult<Vec<_>>>()?;

        let is_const_tuple = elements.iter().all(|node| node.is_const());

        if is_const_tuple {
            let const_values: Vec<&ConstValue> = elements.iter().map(|node| node.as_const_value().unwrap()).collect();

            let is_tuple_type = const_values.iter().all(|v| v.as_type().is_some());

            if is_tuple_type {
                let element_types: Vec<Type> = elements
                    .iter()
                    .map(|node| {
                        node.as_const_value()
                            .unwrap()
                            .as_type()
                            .unwrap()
                            .normalize(&sess.tcx)
                            .clone()
                    })
                    .collect();

                for (i, elem_type) in element_types.iter().enumerate() {
                    if elem_type.is_unsized() {
                        return Err(Diagnostic::error()
                            .with_message(format!(
                                "the size of type `{}` cannot be known at compile-time",
                                elem_type.display(&sess.tcx)
                            ))
                            .with_label(Label::primary(
                                elements[i].span(),
                                "doesn't have a size known at compile-time",
                            ))
                            .with_note("tuple element sizes must be known at compile-time"));
                    }
                }

                let tuple_type = Type::Tuple(element_types);
                let const_value = ConstValue::Type(sess.tcx.bound(tuple_type.clone(), self.span));

                Ok(hir::Node::Const(hir::Const {
                    value: const_value,
                    ty: sess.tcx.bound(tuple_type.create_type(), self.span),
                    span: self.span,
                }))
            } else {
                let element_tys: Vec<TypeId> = elements.iter().map(|el| el.ty()).collect();

                let element_type_norms: Vec<Type> = element_tys.iter().map(|ty| ty.as_kind()).collect();

                let ty = sess.tcx.bound(Type::Tuple(element_type_norms), self.span);

                let const_value = ConstValue::Tuple(
                    const_values
                        .iter()
                        .cloned()
                        .cloned()
                        .zip(element_tys)
                        .map(|(value, ty)| ConstElement { value, ty })
                        .collect(),
                );

                Ok(hir::Node::Const(hir::Const {
                    value: const_value,
                    ty,
                    span: self.span,
                }))
            }
        } else {
            let element_tys: Vec<Type> = elements.iter().map(|e| e.ty().as_kind()).collect();

            let kind = Type::Tuple(element_tys);

            let ty = sess.tcx.bound(kind.clone(), self.span);

            Ok(hir::Node::Literal(hir::Literal::Tuple(hir::TupleLiteral {
                elements,
                ty,
                span: self.span,
            })))
        }
    }
}
impl Check for ast::StructType {
    fn check(&self, sess: &mut CheckSess, env: &mut Env, _expected_type: Option<TypeId>) -> CheckResult {
        let name = if self.name.is_empty() {
            get_anonymous_struct_name(self.span)
        } else {
            self.name
        };

        // the struct's main type variable
        let struct_type_var = sess.tcx.bound(
            Type::Struct(StructType::empty(name, BindingId::unknown(), self.kind)),
            self.span,
        );

        // the struct's main type variable, in its `type` variation
        let struct_type_type_var = sess.tcx.bound(struct_type_var.as_kind().create_type(), self.span);

        env.push_scope(ScopeKind::Block);
        sess.self_types.push(struct_type_var);

        let (binding_id, _) = sess.bind_name(
            env,
            name,
            ast::Visibility::Private,
            struct_type_type_var,
            Some(hir::Node::Const(hir::Const {
                value: ConstValue::Type(struct_type_var),
                ty: sess.tcx.common_types.anytype,
                span: self.span,
            })),
            false,
            BindingInfoKind::Orphan,
            self.span,
            BindingInfoFlags::empty(),
        )?;

        sess.tcx.bind_ty(
            struct_type_var,
            Type::Struct(StructType::empty(name, binding_id, self.kind)),
        );

        let mut field_map = UstrMap::<Span>::default();
        let mut struct_type_fields = vec![];

        for field in self.fields.iter() {
            let node = field.ty.check(sess, env, Some(sess.tcx.common_types.anytype))?;
            let ty = sess.extract_const_type(&node)?;

            if let Some(defined_span) = field_map.insert(field.name, field.span) {
                return Err(SyntaxError::duplicate_struct_field(
                    defined_span,
                    field.span,
                    field.name.to_string(),
                ));
            }

            struct_type_fields.push(StructTypeField {
                name: field.name,
                ty: ty.into(),
                span: field.span,
            });
        }

        sess.self_types.pop();
        env.pop_scope();

        for field in struct_type_fields.iter() {
            let field_type = field.ty.normalize(&sess.tcx);
            if field_type.is_unsized() {
                return Err(Diagnostic::error()
                    .with_message(format!(
                        "the size of `{}`s type `{}` cannot be known at compile-time",
                        field.name,
                        field_type.display(&sess.tcx)
                    ))
                    .with_label(Label::primary(field.span, "doesn't have a size known at compile-time"))
                    .with_note("struct field sizes must be known at compile-time"));
            }
        }

        let struct_type = Type::Struct(StructType {
            name,
            binding_id,
            kind: self.kind,
            fields: struct_type_fields,
        });

        if occurs(struct_type_var, &struct_type, &sess.tcx) {
            Err(UnifyTypeErr::Occurs.into_diagnostic(&sess.tcx, &struct_type, None, &struct_type_var, self.span))
        } else {
            Ok(hir::Node::Const(hir::Const {
                ty: sess.tcx.bound(struct_type.clone().create_type(), self.span),
                span: self.span,
                value: ConstValue::Type(sess.tcx.bound(struct_type, self.span)),
            }))
        }
    }
}

#[inline]
fn check_named_struct_literal(
    sess: &mut CheckSess,
    env: &mut Env,
    struct_ty: StructType,
    fields: &Vec<ast::StructLiteralField>,
    span: Span,
) -> CheckResult {
    let mut field_set = UstrSet::default();
    let mut uninit_fields = UstrSet::from_iter(struct_ty.fields.iter().map(|f| f.name));

    let mut field_nodes: Vec<hir::StructLiteralField> = vec![];

    for field in fields.iter() {
        if !field_set.insert(field.name) {
            return Err(SyntaxError::struct_field_specified_more_than_once(
                field.span,
                field.name.to_string(),
            ));
        }

        match struct_ty.field(field.name) {
            Some(ty_field) => {
                uninit_fields.remove(&field.name);

                let expected_type = sess.tcx.bound(ty_field.ty.clone(), ty_field.span);
                let mut node = field.expr.check(sess, env, Some(expected_type))?;

                node.ty()
                    .unify(&expected_type, &mut sess.tcx)
                    .or_coerce_into_ty(&mut node, &expected_type, &mut sess.tcx, sess.target_metrics.word_size)
                    .or_report_err(
                        &sess.tcx,
                        &expected_type,
                        Some(ty_field.span),
                        &node.ty(),
                        field.expr.span(),
                    )?;

                field_nodes.push(hir::StructLiteralField {
                    ty: node.ty(),
                    span,
                    name: field.name,
                    value: Box::new(node),
                });
            }
            None => {
                return Err(TypeError::invalid_struct_field(
                    field.span,
                    field.name,
                    Type::Struct(struct_ty).display(&sess.tcx),
                ));
            }
        }
    }

    if struct_ty.is_union() && fields.len() != 1 {
        return Err(Diagnostic::error()
            .with_message("union literal should have exactly one field")
            .with_label(Label::primary(
                span,
                format!("type is `{}`", struct_ty.display(&sess.tcx)),
            )));
    }

    if !struct_ty.is_union() && !uninit_fields.is_empty() {
        let mut uninit_fields_str = uninit_fields.iter().map(|f| f.as_str()).collect::<Vec<&str>>();

        uninit_fields_str.reverse();
        return Err(Diagnostic::error()
            .with_message(format!("missing struct fields: {}", uninit_fields_str.join(", ")))
            .with_label(Label::primary(span, "missing fields")));
    }

    Ok(make_struct_literal_node(sess, field_nodes, struct_ty, span))
}

#[inline]
fn check_anonymous_struct_literal(
    sess: &mut CheckSess,
    env: &mut Env,
    fields: &Vec<ast::StructLiteralField>,
    span: Span,
) -> CheckResult {
    let mut field_set = UstrSet::default();

    let name = get_anonymous_struct_name(span);

    let mut field_nodes: Vec<hir::StructLiteralField> = vec![];

    let mut struct_ty = StructType {
        name,
        binding_id: BindingId::unknown(),
        kind: StructTypeKind::Struct,
        fields: vec![],
    };

    for field in fields.iter() {
        if !field_set.insert(field.name) {
            return Err(SyntaxError::struct_field_specified_more_than_once(
                field.span,
                field.name.to_string(),
            ));
        }

        let node = field.expr.check(sess, env, None)?;

        struct_ty.fields.push(StructTypeField {
            name: field.name,
            ty: node.ty().into(),
            span: field.span,
        });

        field_nodes.push(hir::StructLiteralField {
            ty: node.ty(),
            span,
            name: field.name,
            value: Box::new(node),
        });
    }

    Ok(make_struct_literal_node(sess, field_nodes, struct_ty, span))
}

fn make_struct_literal_node(
    sess: &mut CheckSess,
    field_nodes: Vec<hir::StructLiteralField>,
    struct_ty: StructType,
    span: Span,
) -> hir::Node {
    let is_const_struct = field_nodes.iter().all(|f| f.value.is_const());

    if is_const_struct {
        let mut const_value_fields = IndexMap::<Ustr, ConstElement>::new();

        for field in field_nodes.iter() {
            const_value_fields.insert(
                field.name,
                ConstElement {
                    value: field.value.as_const_value().unwrap().clone(),
                    ty: field.ty,
                },
            );
        }

        hir::Node::Const(hir::Const {
            value: ConstValue::Struct(const_value_fields),
            ty: sess.tcx.bound(Type::Struct(struct_ty), span),
            span,
        })
    } else {
        hir::Node::Literal(hir::Literal::Struct(hir::StructLiteral {
            ty: sess.tcx.bound(Type::Struct(struct_ty), span),
            span,
            fields: field_nodes,
        }))
    }
}

fn get_anonymous_struct_name(span: Span) -> Ustr {
    ustr(&format!("struct:{}:{}", span.start.line, span.start.column))
}

pub(super) fn check_optional_type_expr<'s>(
    type_expr: &Option<Box<ast::Ast>>,
    sess: &mut CheckSess<'s>,
    env: &mut Env,
    span: Span,
) -> DiagnosticResult<TypeId> {
    if let Some(type_expr) = type_expr {
        check_type_expr(type_expr, sess, env)
    } else {
        Ok(sess.tcx.var(span))
    }
}

pub(super) fn check_type_expr<'s>(
    type_expr: &ast::Ast,
    sess: &mut CheckSess<'s>,
    env: &mut Env,
) -> DiagnosticResult<TypeId> {
    let node = type_expr.check(sess, env, Some(sess.tcx.common_types.anytype))?;
    sess.extract_const_type(&node)
}

fn check_function<'s>(
    sess: &mut CheckSess<'s>,
    env: &mut Env,
    sig: &ast::FunctionSig,
    body: &ast::Ast,
    span: Span,
    expected_type: Option<TypeId>,
    track_caller: bool,
) -> CheckResult {
    let name = sig.name_or_anonymous();
    let qualified_name = get_qualified_name(env.scope_name(), name);

    let sig_node = check_function_sig(sess, env, sig, expected_type, track_caller)?;
    let sig_type = sess.extract_const_type(&sig_node)?;
    let function_type = sig_type.normalize(&sess.tcx).into_function();

    let return_type = sess.tcx.bound(
        function_type.return_type.as_ref().clone(),
        sig.return_type.as_ref().map_or(sig.span, |e| e.span()),
    );

    let return_type_span = sig.return_type.as_ref().map_or(sig.span, |e| e.span());

    env.push_scope(ScopeKind::Function);

    let mut params: Vec<hir::FunctionParam> = vec![];
    let mut param_bind_statements: Vec<hir::Node> = vec![];

    for (index, param_type) in function_type.params.iter().enumerate() {
        let (param, bound_node) = match sig.params.get(index) {
            Some(param) if !symbols::is_implicitly_generated_param(&param_type.name) => {
                let ty = sess.tcx.bound(
                    param_type.ty.clone(),
                    param.type_expr.as_ref().map_or(param.pattern.span(), |e| e.span()),
                );

                let (bound_id, bound_node) = sess.bind_pattern(
                    env,
                    &param.pattern,
                    ast::Visibility::Private,
                    ty,
                    None,
                    BindingInfoKind::Orphan,
                    param.pattern.span(),
                    if param.type_expr.is_some() {
                        BindingInfoFlags::IS_USER_DEFINED
                    } else {
                        BindingInfoFlags::IS_USER_DEFINED | BindingInfoFlags::TYPE_WAS_INFERRED
                    },
                )?;

                (
                    hir::FunctionParam {
                        id: bound_id,
                        ty,
                        span: param.pattern.span(),
                    },
                    bound_node,
                )
            }
            _ => {
                // This parameter was inserted implicitly
                let span = sig.span;
                let ty = sess.tcx.bound(param_type.ty.clone(), span);

                let (bound_id, bound_node) = sess.bind_name(
                    env,
                    param_type.name,
                    ast::Visibility::Private,
                    ty,
                    None,
                    false,
                    BindingInfoKind::Orphan,
                    span,
                    if param_type.name == "it" {
                        BindingInfoFlags::IMPLICIT_IT_FUNCTION_PARAM
                    } else {
                        BindingInfoFlags::empty()
                    },
                )?;

                (hir::FunctionParam { id: bound_id, ty, span }, bound_node)
            }
        };

        params.push(param);

        // If this is a single statement, we ignore it,
        // As it doesn't include any destructuring statements.
        match bound_node.into_sequence() {
            Ok(sequence) => param_bind_statements.extend(sequence.statements),
            Err(_) => (),
        }
    }

    if let Some(varargs) = &function_type.varargs {
        match &varargs.ty {
            Some(ty) => {
                let span = sig.varargs.as_ref().unwrap().type_expr.as_ref().unwrap().span();
                let ty = sess.tcx.bound(Type::slice_pointer(ty.clone(), false), span);

                let (bound_id, _) = sess.bind_name(
                    env,
                    varargs.name,
                    ast::Visibility::Private,
                    ty,
                    None,
                    false,
                    BindingInfoKind::Orphan,
                    span,
                    BindingInfoFlags::empty(),
                )?;

                params.push(hir::FunctionParam { id: bound_id, ty, span });
            }
            None => {
                return Err(Diagnostic::error()
                    .with_message("untyped variadic parameters are only valid in extern functions")
                    .with_label(Label::primary(
                        sig.varargs.as_ref().unwrap().span,
                        "variadic parameter must be typed",
                    )))
            }
        }
    }

    let function_id = sess.cache.functions.insert_with_id(hir::Function {
        id: hir::FunctionId::unknown(),
        module_id: env.module_id(),
        name,
        qualified_name,
        kind: hir::FunctionKind::Orphan {
            params: params.clone(),
            inferred_return_type_span: if sig.return_type.is_some() {
                None
            } else {
                Some(sig.span)
            },
            body: None,
        },
        ty: sig_type,
        span,
    });

    env.insert_function(name, function_id);

    let body_node = sess.with_function_frame(
        FunctionFrame {
            return_type,
            return_type_span,
            scope_level: env.scope_level(),
        },
        |sess| body.check(sess, env, Some(return_type)),
    )?;

    let mut body_sequence = match body_node {
        hir::Node::Sequence(sequence) => sequence,
        node => {
            let ty = node.ty();
            let span = node.span();

            hir::Sequence {
                statements: vec![node],
                is_scope: true,
                ty,
                span,
            }
        }
    };

    param_bind_statements.append(&mut body_sequence.statements);
    body_sequence.statements = param_bind_statements;

    let mut unify_node = body_sequence.ty.unify(&return_type, &mut sess.tcx);

    if let Some(last_statement) = body_sequence.statements.last_mut() {
        unify_node = unify_node.or_coerce_into_ty(
            last_statement,
            &return_type,
            &mut sess.tcx,
            sess.target_metrics.word_size,
        );
    }

    unify_node.or_report_err(
        &sess.tcx,
        &return_type,
        Some(return_type_span),
        &body_sequence.ty,
        body.span(),
    )?;

    env.pop_scope();

    // Check that all parameter types are sized
    for param in params.iter() {
        let ty = param.ty.normalize(&sess.tcx);

        if ty.is_unsized() {
            let binding_info = sess.workspace.binding_infos.get(param.id).unwrap();

            sess.workspace.diagnostics.push(TypeError::binding_is_unsized(
                &binding_info.name,
                ty.display(&sess.tcx),
                binding_info.span,
            ))
        }
    }

    // Check that the return type is sized
    let return_type_norm = return_type.normalize(&sess.tcx);
    if return_type_norm.is_unsized() {
        sess.workspace.diagnostics.push(TypeError::type_is_unsized(
            return_type_norm.display(&sess.tcx),
            return_type_span,
        ))
    }

    // Check that the variadic argument is sized
    if let Some(varargs) = &function_type.varargs {
        if let Some(varargs_type) = &varargs.ty {
            let varargs_type = varargs_type.normalize(&sess.tcx);

            if varargs_type.is_unsized() {
                sess.workspace.diagnostics.push(TypeError::type_is_unsized(
                    varargs_type.display(&sess.tcx),
                    sig.varargs.as_ref().unwrap().span,
                ))
            }
        }
    }

    sess.cache
        .functions
        .get_mut(function_id)
        .unwrap()
        .set_body(body_sequence);

    Ok(hir::Node::Const(hir::Const {
        value: ConstValue::Function(ConstFunction { id: function_id, name }),
        ty: sig_type,
        span,
    }))
}

fn check_function_sig<'s>(
    sess: &mut CheckSess<'s>,
    env: &mut Env,
    sig: &ast::FunctionSig,
    expected_type: Option<TypeId>,
    track_caller: bool,
) -> CheckResult {
    let mut param_types: Vec<FunctionTypeParam> = vec![];
    let mut defined_params = UstrMap::default();
    let mut first_default_param_span: Option<Span> = None;

    // Whenever a function declaration is annotated with @track_caller, we implicitly
    // insert a location parameter at the start - track_caller@location: Location
    if track_caller {
        let name = ustr(symbols::SYM_TRACK_CALLER_LOCATION_PARAM);
        let ty = sess.location_type()?.normalize(&sess.tcx);

        if let Some(already_defined_span) = defined_params.insert(name, sig.span) {
            return Err(SyntaxError::duplicate_binding(name, sig.span, already_defined_span));
        }

        param_types.push(FunctionTypeParam {
            name,
            ty,
            default_value: None,
        })
    }

    for param in sig.params.iter() {
        let param_span = param.pattern.span();

        let name = match &param.pattern {
            Pattern::Name(p) => p.name,
            Pattern::StructUnpack(_) | Pattern::TupleUnpack(_) => ustr("_"),
            Pattern::Hybrid(p) => p.name_pattern.name,
        };

        let param_type = check_optional_type_expr(&param.type_expr, sess, env, param_span)?;

        for pattern in param.pattern.iter() {
            let name = pattern.name;

            if let Some(already_defined_span) = defined_params.insert(name, pattern.span) {
                return Err(SyntaxError::duplicate_binding(name, pattern.span, already_defined_span));
            }
        }

        let default_value = if let Some(default_value) = &param.default_value {
            first_default_param_span = Some(param_span);

            let node = default_value.check(sess, env, Some(param_type))?;

            node.ty().unify(&param_type, &mut sess.tcx).or_report_err(
                &sess.tcx,
                &param_type,
                Some(param_span),
                &node.ty(),
                node.span(),
            )?;

            let default_value = node.into_const_value().ok_or_else(|| {
                Diagnostic::error()
                    .with_message("default parameter value must be a constant value")
                    .with_label(Label::primary(default_value.span(), "not a constant value"))
            })?;

            Some(default_value)
        } else if let Some(first_default_param_span) = first_default_param_span {
            return Err(Diagnostic::error()
                .with_message("parameter is missing a default value")
                .with_label(Label::primary(param_span, "missing a default value"))
                .with_label(Label::secondary(
                    first_default_param_span,
                    "first parameter with default value here",
                ))
                .with_note("parameters following a parameter with a default value, must also have a default value"));
        } else {
            None
        };

        param_types.push(FunctionTypeParam {
            name,
            ty: param_type.as_kind(),
            default_value,
        });
    }

    let return_type = if sig.return_type.is_none() && sig.kind.is_extern() {
        sess.tcx.common_types.unit
    } else {
        check_optional_type_expr(&sig.return_type, sess, env, sig.span)?
    };

    let varargs = if let Some(varargs) = &sig.varargs {
        let ty = if varargs.type_expr.is_some() {
            let ty = check_optional_type_expr(&varargs.type_expr, sess, env, sig.span)?;
            Some(ty.as_kind())
        } else {
            None
        };

        if ty.is_none() && !sig.kind.is_extern() {
            return Err(Diagnostic::error()
                .with_message("variadic parameter must be typed")
                .with_label(Label::primary(varargs.span, "missing a type annotation")));
        }

        Some(Box::new(FunctionTypeVarargs {
            name: varargs.name.name,
            ty,
        }))
    } else {
        None
    };

    if let Some(Type::Function(expected_function_type)) = expected_type.map(|ty| ty.normalize(&sess.tcx)) {
        if sig.params.is_empty() {
            // if the function signature has no parameters, and the
            // parent type is a function with 1 parameter, add an implicit `it` parameter
            if expected_function_type.params.len() == 1 {
                let param = &expected_function_type.params[0];
                param_types.push(FunctionTypeParam {
                    name: ustr("it"),
                    ty: param.ty.clone(),
                    default_value: param.default_value.clone(),
                });
            }
        }
    }

    let function_type = sess.tcx.bound(
        Type::Function(FunctionType {
            params: param_types,
            return_type: Box::new(return_type.into()),
            varargs,
            kind: sig.kind.clone(),
        }),
        sig.span,
    );

    Ok(hir::Node::Const(hir::Const {
        value: ConstValue::Type(function_type),
        ty: sess.tcx.bound(function_type.as_kind().create_type(), sig.span),
        span: sig.span,
    }))
}<|MERGE_RESOLUTION|>--- conflicted
+++ resolved
@@ -3165,42 +3165,15 @@
 
                 env.pop_scope();
 
-                let last_statement = statements.last().unwrap();
-
-<<<<<<< HEAD
-            let ty = statements.last().unwrap().ty();
-
-            Ok(hir::Node::Sequence(hir::Sequence {
-                statements,
-                ty,
-                span: self.span,
-                is_scope: true,
-            }))
-=======
-                let yield_type = if self.yields {
-                    last_statement.ty()
-                } else if last_statement.ty().normalize(&sess.tcx).is_never() {
-                    sess.tcx.common_types.never
-                } else {
-                    unit_type
-                };
-
-                if !self.yields {
-                    statements.push(hir::Node::Const(hir::Const {
-                        value: ConstValue::Unit(()),
-                        ty: yield_type,
-                        span: last_statement.span(),
-                    }));
-                }
+                let ty = statements.last().unwrap().ty();
 
                 Ok(hir::Node::Sequence(hir::Sequence {
                     statements,
-                    ty: yield_type,
+                    ty,
                     span: self.span,
                     is_scope: true,
                 }))
             }
->>>>>>> 0d14ad9b
         }
     }
 }
